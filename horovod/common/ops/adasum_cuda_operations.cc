//TODO license
#include "adasum_cuda_operations.h"
#include <boost/asio/post.hpp>

namespace horovod {
namespace common {

std::unordered_map<std::thread::id, std::array<double*, 3>> AdasumCudaAllreduceOp::thread_to_device_variable_map;

AdasumCudaAllreduceOp::AdasumCudaAllreduceOp(MPIContext* mpi_context, NCCLContext* nccl_context, CUDAContext* cuda_context, HorovodGlobalState* global_state)
    : AdasumMPIOp(mpi_context, global_state), nccl_context_(nccl_context), cuda_context_(cuda_context) {
}

AdasumCudaAllreduceOp::~AdasumCudaAllreduceOp() {
  FreeDeviceVariables();
}

void AdasumCudaAllreduceOp::InitCUDAStreams(const std::vector<TensorTableEntry> entries) {

  auto first_entry = entries[0];
  cuda_context_->ErrorCheck("cudaSetDevice", cudaSetDevice(first_entry.device));

  // Ensure streams are in the map before executing reduction.
  for(int i = 0; i < entries.size(); i++) {
    cudaStream_t& stream = cuda_context_->streams[global_state_->current_nccl_stream][i];
    if (stream == nullptr) {

      int greatest_priority;
      cuda_context_->ErrorCheck("cudaDeviceGetStreamPriorityRange",
                                cudaDeviceGetStreamPriorityRange(NULL, &greatest_priority));
      cuda_context_->ErrorCheck("cudaStreamCreateWithPriority",
                                cudaStreamCreateWithPriority(&stream, cudaStreamNonBlocking, greatest_priority));
    }
  }
  cudaStream_t& device_stream = cuda_context_->streams[global_state_->current_nccl_stream][first_entry.device];
  if (device_stream == nullptr) {
    int greatest_priority;
    cuda_context_->ErrorCheck("cudaDeviceGetStreamPriorityRange",
                              cudaDeviceGetStreamPriorityRange(NULL, &greatest_priority));
    cuda_context_->ErrorCheck("cudaStreamCreateWithPriority",
                              cudaStreamCreateWithPriority(&device_stream, cudaStreamNonBlocking, greatest_priority));
  }
}

void AdasumCudaAllreduceOp::InitDeviceVariables() {
  auto thread_id = std::this_thread::get_id();
  if (thread_to_device_variable_map.find(thread_id) == thread_to_device_variable_map.end() &&
      thread_to_device_variable_map[thread_id][0] == nullptr)
  {
    double* device_normsq_memory_a;
    double* device_normsq_memory_b;
    double* device_dot_product_memory;
    cuda_context_->ErrorCheck("cudaMalloc",
                            cudaMalloc(&device_normsq_memory_a, sizeof(double)));
    cuda_context_->ErrorCheck("cudaMalloc",
                            cudaMalloc(&device_normsq_memory_b, sizeof(double)));
    cuda_context_->ErrorCheck("cudaMalloc",
                            cudaMalloc(&device_dot_product_memory, sizeof(double)));
    std::lock_guard<std::mutex> guard(buffer_lock_);
    thread_to_device_variable_map[thread_id][0] = device_normsq_memory_a;
    thread_to_device_variable_map[thread_id][1] = device_normsq_memory_b;
    thread_to_device_variable_map[thread_id][2] = device_dot_product_memory;
  }
}

void AdasumCudaAllreduceOp::FreeDeviceVariables() {
  if (!thread_to_device_variable_map.empty()){
    for (auto it = thread_to_device_variable_map.begin(); it != thread_to_device_variable_map.end(); ++it)
    {
      if(it->second[0] != nullptr) {
        cudaFree(it->second[0]);
        cudaFree(it->second[1]);
        cudaFree(it->second[2]);
      }
    }
  }
}

void AdasumCudaAllreduceOp::InitNCCLComm(const std::vector<TensorTableEntry>& entries,
                                         const std::vector<int32_t>& nccl_device_map) {
  // Ensure NCCL communicator is in the map before executing reduction.
  ncclComm_t& nccl_comm = nccl_context_->nccl_comms[global_state_->current_nccl_stream][nccl_device_map];
  if (nccl_comm == nullptr) {
    auto& timeline = global_state_->timeline;
    timeline.ActivityStartAll(entries, INIT_NCCL);

    int nccl_rank = global_state_->controller->GetLocalRank();
    int nccl_size = global_state_->controller->GetLocalSize();
    Communicator nccl_id_bcast_comm = Communicator::LOCAL;

    ncclUniqueId nccl_id;
    if (nccl_rank == 0) {
      nccl_context_->ErrorCheck("ncclGetUniqueId", ncclGetUniqueId(&nccl_id));
    }

    global_state_->controller->Bcast((void*)&nccl_id, sizeof(nccl_id), 0,
                                     nccl_id_bcast_comm);

    ncclComm_t new_nccl_comm;
    auto nccl_result = ncclCommInitRank(&new_nccl_comm, nccl_size, nccl_id, nccl_rank);
    nccl_context_->ErrorCheck("ncclCommInitRank", nccl_result);
    nccl_comm = new_nccl_comm;

    // Barrier helps NCCL to synchronize after initialization and avoid
    // deadlock that we've been seeing without it.
    global_state_->controller->Barrier(Communicator::GLOBAL);

    timeline.ActivityEndAll(entries);
  }

  nccl_comm_ = &nccl_comm;
}

Status AdasumCudaAllreduceOp::Execute(std::vector<TensorTableEntry>& entries, const Response& response) {
  if(entries.size() < 1) {
    return Status::OK();
  }
  InitCUDAStreams(entries);
  if(global_state_->adasum_algorithm == AdasumAlgorithm::GPU_TREE) {
    LOG(TRACE) << "Reducing with Adasum algorithm GPU_TREE.";
    return TreeHierarchical(entries, response);
<<<<<<< HEAD
=======

  } else if(global_state_->adasum_algorithm == AdasumAlgorithm::GPU_RING) {
    throw std::logic_error("GPU Ring is not supportedf yet. Coming soon.");

  } else if(global_state_->adasum_algorithm == AdasumAlgorithm::GPU_RING) {
    throw std::logic_error("GPU Ring is not supportedf yet. Coming soon.");

  } else if(global_state_->adasum_algorithm == AdasumAlgorithm::GPU_NCCL_RING) {
    LOG(TRACE) << "Reducing with Adasum algorithm GPU_NCCL_RING.";
    return NcclHierarchical(entries, response);

  } else {
    throw std::logic_error("Unsupported adasum reduction algorithm");
>>>>>>> 1ba29879
  }
  else if(global_state_->adasum_algorithm == AdasumAlgorithm::GPU_RING) {
    return RingHierarchical(entries, response);
  }
  else if(global_state_->adasum_algorithm == AdasumAlgorithm::GPU_NCCL_SUM_RING) {
    return NcclHierarchical(entries, response);
  }
  else {
    throw std::logic_error("Unsupported adasum reduction algorithm");
  }  
}

Status AdasumCudaAllreduceOp::NcclHierarchical(std::vector<TensorTableEntry>& entries, const Response& response) {

  MPI_Comm* node_comm = NULL;
  if (rank_log_size_ != 0) {
    node_comm = &reduction_comms_[rank_log_size_-1];
  }

  // Determine GPU IDs of the devices participating in this communicator.
  std::vector<int32_t> nccl_device_map;
  nccl_device_map.reserve(
      global_state_->controller->GetLocalCommRanks().size());
  for (int rank : global_state_->controller->GetLocalCommRanks()) {
    nccl_device_map.push_back(response.devices()[rank]);
  }

  InitNCCLComm(entries, nccl_device_map);

  bool do_cross_comm = global_state_->controller->GetLocalRank() == 0 && node_comm != NULL;

  std::vector<std::unique_ptr<char[]>> host_buffers;
  std::vector<cudaEvent_t> events(entries.size());

  for (int i = 0; i < entries.size(); ++i) {
    auto& entry = entries.at(i);
    const void* input_data = entry.tensor->data();
    void* buffer_data = (void*) entry.output->data();
    size_t buffer_len = (size_t) entry.output->size();
    int num_elements = entry.tensor->shape().num_elements();

    auto nccl_result = ncclReduce(input_data,
                                  buffer_data,
                                  (size_t) num_elements,
                                  GetNCCLDataType(entry.tensor),
                                  ncclSum, 0, *nccl_comm_, 
                                  cuda_context_->streams[global_state_->current_nccl_stream][entry.device]);
    nccl_context_->ErrorCheck("ncclReduce", nccl_result);

    if (do_cross_comm) {
      host_buffers.emplace_back(new char[buffer_len]);
      void* host_buffer = (void*)host_buffers.at(i).get();

      cuda_context_->ErrorCheck("cudaMemcpyAsync",
                                cudaMemcpyAsync(host_buffer, buffer_data,
                                                buffer_len, cudaMemcpyDeviceToHost,
                                                cuda_context_->streams[global_state_->current_nccl_stream][entry.device]));

      auto& event = events.at(i);
      cuda_context_->ErrorCheck("GetCudaEvent", cuda_context_->GetCudaEvent(&event));
      cuda_context_->ErrorCheck("cudaEventRecord", cudaEventRecord(event, 
                                cuda_context_->streams[global_state_->current_nccl_stream][entry.device]));
    }
  }

  if (do_cross_comm) {
    std::vector<char> recv_buffer;
    for (int i = 0; i < entries.size(); ++i) {
      auto& entry = entries.at(i);
      void* buffer_data = (void*) entry.output->data();
      size_t buffer_len = (size_t) entry.output->size();
      int num_elements = entry.tensor->shape().num_elements();
      auto host_buffer = (void*)host_buffers.at(i).get();
      auto& event = events.at(i);

      cuda_context_->ErrorCheck("cudaEventSynchronize", cudaEventSynchronize(event));
      cuda_context_->ErrorCheck("ReleaseCudaEvent", cuda_context_->ReleaseCudaEvent(event));

      recv_buffer.resize(buffer_len);
      DispatchSyncAllreduce(host_buffer, recv_buffer.data(), node_comm, reduction_comms_, i, entry);

      cuda_context_->ErrorCheck("cudaMemcpyAsync",
                                cudaMemcpyAsync(buffer_data, host_buffer,
                                                buffer_len, cudaMemcpyHostToDevice,
                                                cuda_context_->streams[global_state_->current_nccl_stream][entry.device]));
    }
  }

  for (int i = 0; i < entries.size(); ++i) {
    auto& entry = entries.at(i);
    void* buffer_data = (void*) entry.output->data();
    int num_elements = entry.tensor->shape().num_elements();

    nccl_context_->ErrorCheck("ncclBcast",
                              ncclBcast(buffer_data,
                                        (size_t) num_elements,
                                        GetNCCLDataType(entry.tensor),
                                        0,
                                        *nccl_comm_, 
                                        cuda_context_->streams[global_state_->current_nccl_stream][entry.device]));
<<<<<<< HEAD
    auto& event = events.at(i);
    cuda_context_->ErrorCheck("GetCudaEvent", cuda_context_->GetCudaEvent(&event));
    cuda_context_->ErrorCheck("cudaEventRecord", cudaEventRecord(event,
=======
         
    auto& event = events.at(i);
    cuda_context_->ErrorCheck("GetCudaEvent", cuda_context_->GetCudaEvent(&event));
    cuda_context_->ErrorCheck("cudaEventRecord", cudaEventRecord(event, 
>>>>>>> 1ba29879
                              cuda_context_->streams[global_state_->current_nccl_stream][entry.device]));
  }

  for (int i = 0; i < entries.size(); ++i) {
<<<<<<< HEAD
    auto& event = events.at(i);
    cuda_context_->ErrorCheck("cudaEventSynchronize", cudaEventSynchronize(event));
    cuda_context_->ErrorCheck("ReleaseCudaEvent", cuda_context_->ReleaseCudaEvent(event));
  }

  return Status::OK();
}

Status AdasumCudaAllreduceOp::RingHierarchical(std::vector<TensorTableEntry>& entries,
                        const Response& response) {

  int num_reductions = entries.size();
	AllRings all_rings(global_state_->controller->GetLocalRank(), global_state_->controller->GetLocalSize());
  std::deque<FusionBufferManager> used_buffer_managers;
  for (size_t layerid = 0; layerid < entries.size(); ++layerid) {
    auto& entry = entries.at(layerid);
    void* buffer_data;
    int buffer_len;
    void* recv_buffer;

    buffer_data = (void*) entry.tensor->data();

    buffer_len = entry.output->size();

    if(entry.tensor->data() == entry.output->data()) {

        // Get the temp buffer to be used for the Op
        FusionBufferManager buffer_manager;
        if (!temp_buffers_.empty()) {
          buffer_manager = temp_buffers_.front();
          temp_buffers_.pop_front();
        }
        used_buffer_managers.push_back(buffer_manager);

        // TODO: Maybe add before and after callbacks to timeline?
        Status status = buffer_manager.InitializeBuffer(
            buffer_len,
            entry.device, entry.context,
            global_state_->current_nccl_stream,
            []() {},
            []() {},
            [](int64_t& size, int64_t& threshold) {return size >= threshold;});

        if (!status.ok()) {
            throw std::logic_error("AdasumOp::Execute_helper: Initialize buffer failed.");
        }
        auto buffer = buffer_manager.GetBuffer(entry.device, entry.context->framework(), global_state_->current_nccl_stream);
        recv_buffer = const_cast<void*>(buffer->AccessData(entry.context));
    }
    else {
        recv_buffer = (void*) entry.output->data();
    }
  
    all_rings.InitMessageInRing(new ReduceMessage(mpi_context_),
                      buffer_data,
                      recv_buffer,
                      buffer_len,
                      entry.tensor->dtype(),
                      mpi_context_->local_comm,
                      layerid,
                      global_state_->controller->GetLocalRank());
  }
  all_rings.WaitAllMessages();
  // Return used buffer managers to the queue
  temp_buffers_.insert(temp_buffers_.end(), used_buffer_managers.begin(), used_buffer_managers.end());

  int local_rank = 0;
  MPI_Comm_rank(mpi_context_->local_comm, &local_rank);
  if (local_rank == 0 && rank_log_size_ != 0) {
    std::vector<std::unique_ptr<char[]>> allreduce_buffers;

    // start device to host copies
    for (size_t layerid = 0; layerid < entries.size(); ++layerid) {
      auto& entry = entries.at(layerid);
      int buffer_len = entry.output->size();
      allreduce_buffers.emplace_back(new char[buffer_len]);
      char* buffer_data = allreduce_buffers.at(layerid).get();
      
      auto cuda_result = cudaMemcpyAsync(
        buffer_data, (void*) entry.tensor->data(),
        buffer_len, 
        cudaMemcpyDeviceToHost,
        cuda_context_->streams[global_state_->current_nccl_stream][layerid]);
      cuda_context_->ErrorCheck("cudaMemcpyAsync", cuda_result);
    }

    for (size_t layerid = 0; layerid < entries.size(); ++layerid) {
      auto& entry = entries.at(layerid);
      int buffer_len = entry.output->size();
      char* buffer_data = allreduce_buffers.at(layerid).get();
      std::unique_ptr<char[]> recv_buffer(new char[buffer_len]);

      // wait for this layer to finish copying to host
      auto cuda_result = cudaStreamSynchronize(cuda_context_->streams[global_state_->current_nccl_stream][layerid]);
      cuda_context_->ErrorCheck("cudaStreamSynchronize", cuda_result);

      MPI_Comm* node_comm = &reduction_comms_[rank_log_size_-1];
      DispatchSyncAllreduce(buffer_data, recv_buffer.get(), node_comm, reduction_comms_, layerid, entry);
      // start the copy back to device
      cuda_result = cudaMemcpyAsync(
        (void*) entry.tensor->data(), buffer_data,
        buffer_len, 
        cudaMemcpyHostToDevice,
        cuda_context_->streams[global_state_->current_nccl_stream][layerid]);
      cuda_context_->ErrorCheck("cudaMemcpyAsync", cuda_result);
    }

    // wait for all copies to device to finish
    for (size_t layerid = 0; layerid < entries.size(); ++layerid) {
      auto cuda_result = cudaStreamSynchronize(cuda_context_->streams[global_state_->current_nccl_stream][layerid]);
      cuda_context_->ErrorCheck("cudaStreamSynchronize", cuda_result);
    }
  }

  for (size_t layerid = 0; layerid < entries.size(); ++layerid) {
    auto& entry = entries.at(layerid);
    void* buffer_data;
    int buffer_len;

    buffer_data = (void*) entry.tensor->data();

    buffer_len = entry.output->size();

    all_rings.InitMessageInRing(new BroadcastMessage(mpi_context_),
                      buffer_data,
                      nullptr,
                      buffer_len,
                      entry.output->dtype(),
                      mpi_context_->local_comm,
                      layerid,
                      global_state_->controller->GetLocalRank());
  }
  all_rings.WaitAllMessages();
  for (size_t layerid = 0; layerid < entries.size(); ++layerid) {
    auto& entry = entries.at(layerid);
    if(entry.tensor->data() != entry.output->data()) {
      MemcpyUtil(entry, (void *) entry.output->data(), (void *) entry.tensor->data(), (size_t) entry.tensor->size(), layerid);
    }
=======
    auto& entry = entries.at(i);
    auto& event = events.at(i);
    cuda_context_->ErrorCheck("cudaEventSynchronize", cudaEventSynchronize(event));
    cuda_context_->ErrorCheck("ReleaseCudaEvent", cuda_context_->ReleaseCudaEvent(event));
>>>>>>> 1ba29879
  }

  return Status::OK();
}

void AdasumCudaAllreduceOp::MemcpyUtil(TensorTableEntry entry, void* dest, void* src, size_t buffer_len, int layerid) {
    assert(dest != nullptr);
    assert(src != nullptr);
    auto cuda_result = cudaMemcpyAsync(dest, src,
                                    buffer_len, 
                                    cudaMemcpyDeviceToDevice,
                                    cuda_context_->streams[global_state_->current_nccl_stream][entry.device]);
    cuda_context_->ErrorCheck("cudaMemcpyAsync", cuda_result);
    auto cuda_sync_result = cudaStreamSynchronize(cuda_context_->streams[global_state_->current_nccl_stream][entry.device]);
    cuda_context_->ErrorCheck("cudaStreamSynchronize", cuda_sync_result);
}

void AdasumCudaAllreduceOp::DispatchComputeDotAndNormSqrds(const void* __restrict__ a,
                                                          const void* __restrict__ b,
                                                          DataType horovod_datatype,
                                                          int count,
                                                          double& dotProduct,
                                                          double& anormsq,
                                                          double& bnormsq,
                                                          HorovodGlobalState *global_state,
                                                          int layerid) {
  if (horovod_datatype == DataType::HOROVOD_FLOAT16) {
    DotProductImpl((uint16_t*)a, (uint16_t*)b, count, dotProduct, anormsq, bnormsq, global_state_, layerid);
  }
  else if (horovod_datatype == DataType::HOROVOD_FLOAT32) {
    DotProductImpl((float*)a, (float*)b, count, dotProduct, anormsq, bnormsq, global_state_, layerid);
  }
  else if (horovod_datatype == DataType::HOROVOD_FLOAT64) {
    DotProductImpl((double*)a, (double*)b, count, dotProduct, anormsq, bnormsq, global_state_, layerid);      
  }
  else {
      throw std::logic_error("Unsupported data type.");
  }

}

void AdasumCudaAllreduceOp::DispatchScaledAdd(DataType horovod_datatype,
                                             int count,
                                             double acoeff,
                                             void* __restrict__ a,
                                             double bcoeff,
                                             void* __restrict__ b,
                                             HorovodGlobalState *global_state,
                                             int layerid) {
  if (horovod_datatype == DataType::HOROVOD_FLOAT16) {
    ScaleAddImpl(count, acoeff, (uint16_t*)a, bcoeff, (uint16_t*)b, global_state_, layerid);
  }
  else if (horovod_datatype == DataType::HOROVOD_FLOAT32) {
    ScaleAddImpl(count, acoeff, (float*)a, bcoeff, (float*)b, global_state_, layerid);
  }
  else if (horovod_datatype == DataType::HOROVOD_FLOAT64) {
    ScaleAddImpl(count, acoeff, (double*)a, bcoeff, (double*)b, global_state_, layerid);
  }
  else {
      throw std::logic_error("Unsupported data type.");
  }
  
}

bool AdasumCudaAllreduceOp::Enabled(const ParameterManager& param_manager,
                            const std::vector<TensorTableEntry>& entries,
                            const Response& response) const {
  return entries[0].device != CPU_DEVICE_ID && global_state_->adasum_algorithm != AdasumAlgorithm::NONE;

}
}
}<|MERGE_RESOLUTION|>--- conflicted
+++ resolved
@@ -7,8 +7,14 @@
 
 std::unordered_map<std::thread::id, std::array<double*, 3>> AdasumCudaAllreduceOp::thread_to_device_variable_map;
 
+#if HAVE_NCCL
 AdasumCudaAllreduceOp::AdasumCudaAllreduceOp(MPIContext* mpi_context, NCCLContext* nccl_context, CUDAContext* cuda_context, HorovodGlobalState* global_state)
     : AdasumMPIOp(mpi_context, global_state), nccl_context_(nccl_context), cuda_context_(cuda_context) {
+}
+#endif
+
+AdasumCudaAllreduceOp::AdasumCudaAllreduceOp(MPIContext* mpi_context, CUDAContext* cuda_context, HorovodGlobalState* global_state)
+    : AdasumMPIOp(mpi_context, global_state), cuda_context_(cuda_context) {
 }
 
 AdasumCudaAllreduceOp::~AdasumCudaAllreduceOp() {
@@ -76,6 +82,31 @@
   }
 }
 
+Status AdasumCudaAllreduceOp::Execute(std::vector<TensorTableEntry>& entries, const Response& response) {
+  if(entries.size() < 1) {
+    return Status::OK();
+  }
+  InitCUDAStreams(entries);
+  if(global_state_->adasum_algorithm == AdasumAlgorithm::GPU_TREE) {
+    LOG(TRACE) << "Reducing with Adasum algorithm GPU_TREE.";
+    return TreeHierarchical(entries, response);
+  }
+  else if(global_state_->adasum_algorithm == AdasumAlgorithm::GPU_RING) {
+    return RingHierarchical(entries, response);
+  }
+  else if(global_state_->adasum_algorithm == AdasumAlgorithm::GPU_NCCL_SUM_RING) {
+#if HAVE_NCCL
+    return NcclHierarchical(entries, response);
+#else
+    throw std::logic_error("GPU_NCCL_SUM_RING needs NCCL to be installed in the system.");
+#endif
+  }
+  else {
+    throw std::logic_error("Unsupported adasum reduction algorithm");
+  }  
+}
+
+#if HAVE_NCCL
 void AdasumCudaAllreduceOp::InitNCCLComm(const std::vector<TensorTableEntry>& entries,
                                          const std::vector<int32_t>& nccl_device_map) {
   // Ensure NCCL communicator is in the map before executing reduction.
@@ -109,42 +140,6 @@
   }
 
   nccl_comm_ = &nccl_comm;
-}
-
-Status AdasumCudaAllreduceOp::Execute(std::vector<TensorTableEntry>& entries, const Response& response) {
-  if(entries.size() < 1) {
-    return Status::OK();
-  }
-  InitCUDAStreams(entries);
-  if(global_state_->adasum_algorithm == AdasumAlgorithm::GPU_TREE) {
-    LOG(TRACE) << "Reducing with Adasum algorithm GPU_TREE.";
-    return TreeHierarchical(entries, response);
-<<<<<<< HEAD
-=======
-
-  } else if(global_state_->adasum_algorithm == AdasumAlgorithm::GPU_RING) {
-    throw std::logic_error("GPU Ring is not supportedf yet. Coming soon.");
-
-  } else if(global_state_->adasum_algorithm == AdasumAlgorithm::GPU_RING) {
-    throw std::logic_error("GPU Ring is not supportedf yet. Coming soon.");
-
-  } else if(global_state_->adasum_algorithm == AdasumAlgorithm::GPU_NCCL_RING) {
-    LOG(TRACE) << "Reducing with Adasum algorithm GPU_NCCL_RING.";
-    return NcclHierarchical(entries, response);
-
-  } else {
-    throw std::logic_error("Unsupported adasum reduction algorithm");
->>>>>>> 1ba29879
-  }
-  else if(global_state_->adasum_algorithm == AdasumAlgorithm::GPU_RING) {
-    return RingHierarchical(entries, response);
-  }
-  else if(global_state_->adasum_algorithm == AdasumAlgorithm::GPU_NCCL_SUM_RING) {
-    return NcclHierarchical(entries, response);
-  }
-  else {
-    throw std::logic_error("Unsupported adasum reduction algorithm");
-  }  
 }
 
 Status AdasumCudaAllreduceOp::NcclHierarchical(std::vector<TensorTableEntry>& entries, const Response& response) {
@@ -235,21 +230,13 @@
                                         0,
                                         *nccl_comm_, 
                                         cuda_context_->streams[global_state_->current_nccl_stream][entry.device]));
-<<<<<<< HEAD
     auto& event = events.at(i);
     cuda_context_->ErrorCheck("GetCudaEvent", cuda_context_->GetCudaEvent(&event));
     cuda_context_->ErrorCheck("cudaEventRecord", cudaEventRecord(event,
-=======
-         
-    auto& event = events.at(i);
-    cuda_context_->ErrorCheck("GetCudaEvent", cuda_context_->GetCudaEvent(&event));
-    cuda_context_->ErrorCheck("cudaEventRecord", cudaEventRecord(event, 
->>>>>>> 1ba29879
                               cuda_context_->streams[global_state_->current_nccl_stream][entry.device]));
   }
 
   for (int i = 0; i < entries.size(); ++i) {
-<<<<<<< HEAD
     auto& event = events.at(i);
     cuda_context_->ErrorCheck("cudaEventSynchronize", cudaEventSynchronize(event));
     cuda_context_->ErrorCheck("ReleaseCudaEvent", cuda_context_->ReleaseCudaEvent(event));
@@ -257,6 +244,7 @@
 
   return Status::OK();
 }
+#endif
 
 Status AdasumCudaAllreduceOp::RingHierarchical(std::vector<TensorTableEntry>& entries,
                         const Response& response) {
@@ -388,12 +376,6 @@
     if(entry.tensor->data() != entry.output->data()) {
       MemcpyUtil(entry, (void *) entry.output->data(), (void *) entry.tensor->data(), (size_t) entry.tensor->size(), layerid);
     }
-=======
-    auto& entry = entries.at(i);
-    auto& event = events.at(i);
-    cuda_context_->ErrorCheck("cudaEventSynchronize", cudaEventSynchronize(event));
-    cuda_context_->ErrorCheck("ReleaseCudaEvent", cuda_context_->ReleaseCudaEvent(event));
->>>>>>> 1ba29879
   }
 
   return Status::OK();
