//TODO license
#ifndef HOROVOD_ADASUM_OPERATIONS_H
#define HOROVOD_ADASUM_OPERATIONS_H

#include <iostream>
#include <cstring>
#include <immintrin.h>
#include <emmintrin.h>

#include "mpi.h"

#include "../common.h"
#include "../global_state.h"
#include "p2p_operations.h"


namespace horovod {
namespace common {

static bool IsPowerOfTwo(ulong x)
{
  return (x != 0) && ((x & (x - 1)) == 0);
}

template <typename Communicator_type>
class AdasumOp : public PointToPointOp<Communicator_type> {
public:
  AdasumOp(HorovodGlobalState* global_state) : PointToPointOp<Communicator_type>(global_state) {
    if (this->global_state_->parameter_manager.NumAdasumReductionThreads() > 0) {
      for (int i = 0; i < this->global_state_->parameter_manager.NumAdasumReductionThreads(); i++) {
          temp_buffers_.emplace_back();
      }
    }
  };

protected:
  std::atomic_int finished_parallel_reductions_;

  std::mutex buffer_lock_;

  std::deque<FusionBufferManager> temp_buffers_;

  virtual int GetLocalRankWithComm(Communicator_type communicator) = 0;

  virtual int GetSizeWithComm(Communicator_type communicator) = 0;

  int GetPerElementSize(TensorTableEntry entry) {
   return GetPerElementSize(entry.tensor->dtype());
  }

  int GetPerElementSize(DataType horovod_datatype) {
    switch(horovod_datatype) {
        case DataType::HOROVOD_FLOAT16:
          return 2;
        case DataType::HOROVOD_FLOAT32:
          return 4;
        case DataType::HOROVOD_FLOAT64:
          return 8;
        default:
          throw std::logic_error("Unsupported data type.");
    }
  }

  virtual void DispatchComputeDotAndNormSqrds(const void* __restrict__  a,
                                              const void* __restrict__ b,
                                              DataType horovod_datatype,
                                              int count,
                                              double& dotProduct,
                                              double& anormsq,
                                              double& bnormsq,
                                              HorovodGlobalState *global_state,
                                              int layerid) = 0;
  
  template<typename T>
  void ComputeDotAndNormSqrds(const T* __restrict__  a, const T* __restrict__ b, int count, double& dotProduct, double& anormsq, double& bnormsq, HorovodGlobalState *global_state, int layerid) {
      dotProduct = 0.;
      anormsq = 0.;
      bnormsq = 0.;

      for (int i = 0; i < count; i++) {
          dotProduct += a[i] * b[i];
          anormsq += a[i] * a[i];
          bnormsq += b[i] * b[i];
      }
  }
  
  virtual void DispatchScaledAdd(DataType horovod_datatype,
                                 int count,
                                 double acoeff,
                                 void* __restrict__ a,
                                 double bcoeff,
                                 void* __restrict__ b,
                                 HorovodGlobalState *global_state,
                                 int layerid) = 0;
  
  template<typename T>
  void ScaledAdd(int n, double acoeff, T* __restrict__ a, double bcoeff, T* __restrict__ b, HorovodGlobalState *global_state, int layerid) {
    for (int i = 0; i < n; i++) {
        a[i] = acoeff * a[i] + bcoeff * b[i];
    }
  }
  
  virtual void SyncLocalReduce(void *grad_buffer, void *recv_buffer, Communicator_type communicator, int layerid, TensorTableEntry entry) {
    int redn_rank;
    int true_rank = GetLocalRankWithComm(communicator);
    int size = GetSizeWithComm(communicator);
    int buffer_len = entry.tensor->size();
    DataType data_type = entry.tensor->dtype();
    int count = buffer_len / GetPerElementSize(entry);
    int root_node_rotation = false ? (layerid % size) : 0;
    redn_rank = (true_rank ^ root_node_rotation);
  
    // Do a tree reduction
    // The reduction ranks used are a permutation of true ranks (permuted based on layerid)
    // This spreads the load of tree reduction across different true ranks
  
    // at each level l, node X0[0..0] receives from X1[0...],
    // where [0..0] is l zeros in the bit representation of the rank of a node
    int level;
    for (level = 1; level < size; level *= 2) {
      int neighbor_redn_rank = redn_rank ^ level;
      int neighbor_true_rank = (neighbor_redn_rank ^ root_node_rotation);
      if (redn_rank % level != 0)
        continue; // stay idle at this level
  
      if (neighbor_redn_rank >= size)
        continue; // no neighbor and so stay idle at this level
      
      if ((redn_rank & level) == 0) {
        // recv buffer from neighbor
        this->PointToPointRecv(recv_buffer, (int64_t)buffer_len, data_type, neighbor_true_rank, layerid, communicator);
        
        double anormsq = 0, bnormsq = 0, dotProduct = 0;
        DispatchComputeDotAndNormSqrds(grad_buffer, recv_buffer, data_type, count, dotProduct, anormsq, bnormsq, AdasumOp<Communicator_type>::global_state_, layerid);
        double acoeff = 1;
        double bcoeff = 1;
        if (anormsq >= 1e-8)
  	    acoeff = 1.0 - dotProduct / anormsq * 0.5;
        if (bnormsq >= 1e-8)
  	    bcoeff = 1.0 - dotProduct / bnormsq * 0.5;
  
        DispatchScaledAdd(data_type, count, acoeff, grad_buffer, bcoeff, recv_buffer, AdasumOp<Communicator_type>::global_state_, layerid);
      }
      else {
        // send grad_buffer to neighbor
        this->PointToPointSend(grad_buffer, (int64_t)buffer_len, data_type, neighbor_true_rank, layerid, communicator);
      }
    }
  }
  
  virtual void SyncLocalBroadcast(void *grad_buffer, Communicator_type communicator, TensorTableEntry entry, int layerid) {
    // assumes broadcast from 0
    int redn_rank;
    int true_rank = GetLocalRankWithComm(communicator);
    int size = GetSizeWithComm(communicator);
    
    int buffer_len = entry.tensor->size();
    int root_node_rotation = false ? (layerid % size) : 0;
    redn_rank = (true_rank ^ root_node_rotation);
    int level;
    for (level = 1; level < size; level *= 2);
    level /= 2; // this make sure that level < size
  
    for(; level > 0; level /= 2) {
      int neighbor_redn_rank = redn_rank ^ level;
      int neighbor_true_rank = (neighbor_redn_rank ^ root_node_rotation);
      if (redn_rank % level != 0)
        continue;
      if (neighbor_redn_rank >= size)
        continue;
      if ((redn_rank & level) == 0) {
        // send grad_buffer to neighbor
        // and dont wait for the send to finish
        this->PointToPointSend(grad_buffer, buffer_len, entry.tensor->dtype(), neighbor_true_rank, layerid, communicator);
      }
      else {
        // recv grad_buffer from neighbor
        this->PointToPointRecv(grad_buffer, buffer_len, entry.tensor->dtype(), neighbor_true_rank, layerid, communicator);
      }
    }
  }

<<<<<<< HEAD
=======
  template <typename T>
  void FusedAllreduce(T* grad_buffer, T* recv_buffer, DataType horovod_datatype, std::vector<int>& tensor_counts,
                      int start_level, Communicator_type communicator,
                      int tag, Communicator_type* reduction_comms) {
    int per_element_size = GetPerElementSize(horovod_datatype);
    int rank = GetLocalRankWithComm(communicator);
    int size = GetSizeWithComm(communicator);

    if (IsPowerOfTwo(size) == false) {
      throw std::logic_error(
          "BUGBUG: need to implement logic for non power of two ranks");
    }

    std::vector<std::vector<int>> nghrCountVec;
    std::vector<double> normAndDots(tensor_counts.size()*3 * 2);

    int chunk_size = (1 << 29);
    int nearest_power_2 = 1;
    for (nearest_power_2 = 1; (nearest_power_2 << 1) <= size;
        nearest_power_2 = (nearest_power_2 << 1)) {
    }
    int remaining_non_power_2 = size - nearest_power_2;
    int level;

    int nghrCountVec_index = 0;
    int orgSize = size;
    size = nearest_power_2;

    int total_counts_sum = 0;
    for (int i = 0; i < tensor_counts.size(); i++)
      total_counts_sum += tensor_counts[i];
    int myCount = total_counts_sum;
    int comm_index;
    for (level = 1, comm_index = 0; level < size;
        level = (level << 1), comm_index++) {
      if (level < start_level) {
        continue;
      }

      int neighbor_rank = rank ^ level;
      int nghrCount = 0;
      int sendOffset = 0;
      int recvOffset = 0;
      int firstHalfMyCount = (myCount >> 1);
      int secondHalfMyCount = myCount - firstHalfMyCount;

      nghrCountVec.emplace_back();
      nghrCountVec[nghrCountVec_index].resize(tensor_counts.size());

      int myCountSoFar = 0;
      int nghrCountSoFar = 0;
      if ((rank & level) != 0) {
        myCount = secondHalfMyCount;
        nghrCount = firstHalfMyCount;
        sendOffset = 0;
        recvOffset = nghrCount;

        for (int i = 0; i < tensor_counts.size(); i++){
          if (nghrCountSoFar <= nghrCount){
            if (nghrCountSoFar+tensor_counts[i] <= nghrCount){
              nghrCountVec[nghrCountVec_index][i] = tensor_counts[i];
              tensor_counts[i] = 0;
            } else {
              nghrCountVec[nghrCountVec_index][i] = nghrCount - nghrCountSoFar; // should not be negative
              tensor_counts[i] = tensor_counts[i] - (nghrCount - nghrCountSoFar); // should not be negative
            }
          } else {
            tensor_counts[i] = tensor_counts[i];
            nghrCountVec[nghrCountVec_index][i] = 0;
          }
          nghrCountSoFar += nghrCountVec[nghrCountVec_index][i];
          myCountSoFar += tensor_counts[i];
        }
      } else {
        myCount = firstHalfMyCount;
        nghrCount = secondHalfMyCount;
        sendOffset = myCount;
        recvOffset = 0;

        for (int i = 0; i < tensor_counts.size(); i++){
          if (myCountSoFar <= myCount){
            if (myCountSoFar+tensor_counts[i] <= myCount){
              tensor_counts[i] = tensor_counts[i];
              nghrCountVec[nghrCountVec_index][i] = 0;
            } else {
              nghrCountVec[nghrCountVec_index][i] = tensor_counts[i] - (myCount - myCountSoFar); // should not be negative
              tensor_counts[i] = myCount - myCountSoFar; // should not be negative
            }
          } else {
            nghrCountVec[nghrCountVec_index][i] = tensor_counts[i];
            tensor_counts[i] = 0;
          }
          nghrCountSoFar += nghrCountVec[nghrCountVec_index][i];
          myCountSoFar += tensor_counts[i];
        }
      }

      nghrCountVec_index++;

      for (int i = 0; i < std::max(myCount, nghrCount); i += chunk_size)
        this->PointToPointSendRecv((char*)(&grad_buffer[i+sendOffset]),
                              std::min(chunk_size, nghrCount-i) * per_element_size / sizeof(char),
                              horovod_datatype,
                              neighbor_rank,
                              tag,
                              (char*)(&recv_buffer[i+recvOffset]),
                              std::min(chunk_size, myCount-i) * per_element_size / sizeof(char),
                              horovod_datatype,
                              neighbor_rank,
                              tag,
                              communicator);
      if ((rank & level) != 0) {
        grad_buffer = &grad_buffer[nghrCount];
        recv_buffer = &recv_buffer[nghrCount];
      }
      FusedPairwiseReduceWithComm((char*)grad_buffer, (char*)recv_buffer, horovod_datatype, tensor_counts, tag,
                                reduction_comms[comm_index],
                                (rank & level) == 0,
                                normAndDots);
    }

    for (level = (size >> 1); level > 0; level = (level >> 1)) {
      if (level < start_level){
        continue;
      }
      int neighbor_rank = rank ^ level;

      nghrCountVec_index--;
      int nghrCount = 0;
      for (int i = 0; i < tensor_counts.size(); i++){
        nghrCount += nghrCountVec[nghrCountVec_index][i];
        tensor_counts[i] += nghrCountVec[nghrCountVec_index][i];
      }

      if ((rank & level) == 0) {
        recv_buffer = &grad_buffer[myCount];
      } else {
        recv_buffer = &grad_buffer[-nghrCount];
      }
      for (int i = 0; i < std::max(myCount, nghrCount); i += chunk_size)
        this->PointToPointSendRecv((char*)(&grad_buffer[i]),
                  std::min(chunk_size, myCount-i) * per_element_size / sizeof(char),
                  horovod_datatype,
                  neighbor_rank,
                  tag,
                  (char*)(&recv_buffer[i]),
                  std::min(chunk_size, nghrCount-i) * per_element_size / sizeof(char),
                  horovod_datatype,
                  neighbor_rank,
                  tag,
                  communicator);
      if ((rank & level) != 0) {
        grad_buffer = &grad_buffer[-nghrCount];
      }
      myCount += nghrCount;
    }
    size = orgSize;
  }

>>>>>>> 39d6af20
  template<typename T>
  void SyncAllreduce(T* grad_buffer,
                     T* recv_buffer, 
                     Communicator_type communicator,
                     Communicator_type* reduction_comms, 
                     int layerid, 
                     TensorTableEntry entry) {
    int rank = GetLocalRankWithComm(communicator);
    int size = GetSizeWithComm(communicator);
    int per_element_size = GetPerElementSize(entry);
    int count = entry.tensor->size() / per_element_size;
    DataType horovod_datatype = entry.tensor->dtype();
    //MPI_Allreduce((float*) grad_buffer, (float*) recv_buffer, count/2, MPI_FLOAT, MPI_SUM, communicator);

    //return;
    if (IsPowerOfTwo(size) == false) {
      throw std::logic_error("BUGBUG: need to implement logic for non power of two ranks");
    }
    
    //int chunk_size = (1<<15);
    int chunk_size = (1<<29);
    int nearest_power_2 = 1;
    for (nearest_power_2 = 1; (nearest_power_2<<1) <= size; nearest_power_2 = (nearest_power_2 << 1)){}
    int remaining_non_power_2 = size - nearest_power_2;
    int level;
    if (rank >= size - 2 * remaining_non_power_2){
        int myCount;
        int nghrCount;
        level = 0;
        int neighbor_rank;
        int sendOffset;
        int recvOffset;
        if (rank < nearest_power_2){
            neighbor_rank = rank + remaining_non_power_2;
            myCount = (count >> 1);
            nghrCount = count - myCount;
            sendOffset = myCount;
            recvOffset = 0;
        } else {
            nghrCount = (count >> 1);
            myCount = count - nghrCount;
            neighbor_rank = rank - remaining_non_power_2;
            sendOffset = 0;
            recvOffset = nghrCount;
        }
        for (int i = 0; i < std::max(nghrCount, myCount); i += chunk_size) {
            this->PointToPointSendRecv((char*)(&grad_buffer[i+sendOffset]),
                                 std::min(chunk_size, nghrCount-i) * per_element_size / sizeof(char),
                                 horovod_datatype,
                                 neighbor_rank,
                                 level * 1000 + layerid,
                                 (char*)(&recv_buffer[i+recvOffset]),
                                 std::min(chunk_size, myCount-i) * per_element_size / sizeof(char),
                                 horovod_datatype,
                                 neighbor_rank,
                                 level * 1000 + layerid,
                                 communicator);
        }
        DispatchScaledAdd(horovod_datatype, myCount, 1.0, &grad_buffer[recvOffset] , 1.0, &recv_buffer[recvOffset], AdasumOp<Communicator_type>::global_state_, layerid);

        if (rank < nearest_power_2) {
            for (int i = 0; i < nghrCount; i += chunk_size) {
                this->PointToPointRecv((char*)(&grad_buffer[i+sendOffset]),
                                 std::min(chunk_size, nghrCount-i) * per_element_size / sizeof(char),
                                 horovod_datatype,
                                 neighbor_rank,
                                 level * 1000 + layerid,
                                 communicator);
            }
        } else {
            for (int i = 0; i < myCount; i += chunk_size)
                this->PointToPointSend((char*)(&grad_buffer[i+recvOffset]),
                                 std::min(chunk_size, myCount-i) * per_element_size / sizeof(char),
                                 horovod_datatype,
                                 neighbor_rank,
                                 level * 1000 + layerid,
                                 communicator);
        }
    }

    int orgSize = size;
    size = nearest_power_2;
    if (rank < nearest_power_2){
        int myCount = count;
        int comm_index;
        for (level = 1, comm_index = 0; level < size; level = (level << 1), comm_index++){
            int neighbor_rank = rank ^ level;
            int nghrCount = 0;
            int sendOffset = 0;
            int recvOffset = 0;
            int firstHalfMyCount = (myCount >> 1);
            int secondHalfMyCount = myCount - firstHalfMyCount;
            if ((rank & level) != 0) {
                myCount = secondHalfMyCount;
                nghrCount = firstHalfMyCount;
                sendOffset = 0;
                recvOffset = nghrCount;
            } else {
                myCount = firstHalfMyCount;
                nghrCount = secondHalfMyCount;
                sendOffset = myCount;
                recvOffset = 0;
            }
            for (int i = 0; i < std::max(myCount,nghrCount); i += chunk_size)
                this->PointToPointSendRecv((char*)(&grad_buffer[i+sendOffset]),
                                     std::min(chunk_size, nghrCount-i) * per_element_size / sizeof(char),
                                     horovod_datatype,
                                     neighbor_rank,
                                     level * 1000 + layerid,
                                     (char*)(&recv_buffer[i+recvOffset]),
                                     std::min(chunk_size, myCount-i) * per_element_size / sizeof(char),
                                     horovod_datatype,
                                     neighbor_rank,
                                     level * 1000 + layerid,
                                     communicator);

            if ((rank & level) != 0) {
                grad_buffer = &grad_buffer[nghrCount];
                recv_buffer = &recv_buffer[nghrCount];
            }
            this->PairwiseReduceWithComm(grad_buffer, recv_buffer, myCount, layerid, horovod_datatype, reduction_comms[comm_index], (rank & level) == 0);        
        }

            for (level = (size >> 1); level > 0; level = (level >> 1)) {
                int neighbor_rank = rank ^ level;
                int nghrCount = myCount;
                int levelNP = (level << 1);
                int levelSizeDeterminer = levelNP - 1;
                int countRemainer = (count & levelSizeDeterminer);
                int myLevelRank = (rank & levelSizeDeterminer);
                int nghrLevelRank = (neighbor_rank & levelSizeDeterminer);
                if ((myLevelRank >= (levelNP - countRemainer)) && (nghrLevelRank < (levelNP - countRemainer))){
                    nghrCount -= 1;
                } else if ((myLevelRank < (levelNP - countRemainer)) && (nghrLevelRank >= (levelNP - countRemainer))){
                    nghrCount += 1;
                }

                if ((rank & level) == 0) {
                    recv_buffer = &grad_buffer[myCount];
                } else {
                    recv_buffer = &grad_buffer[-nghrCount];
                }
                for (int i = 0; i < std::max(myCount,nghrCount); i += chunk_size)
                    this->PointToPointSendRecv((char*)(&grad_buffer[i]),
                             std::min(chunk_size, myCount-i) * per_element_size / sizeof(char),
                             horovod_datatype,
                             neighbor_rank,
                             level * 1000 + layerid,
                             (char*)(&recv_buffer[i]),
                             std::min(chunk_size, nghrCount-i) * per_element_size / sizeof(char),
                             horovod_datatype,
                             neighbor_rank,
                             level * 1000 + layerid,
                             communicator);
                if ((rank & level) != 0) {
                    grad_buffer = &grad_buffer[-nghrCount];
                }
                myCount += nghrCount;
            }
    }
    size = orgSize;

    if (rank >= size - 2 * remaining_non_power_2){
        level = 0;
        int neighbor_rank;
        if (rank < nearest_power_2) {
            neighbor_rank = rank + remaining_non_power_2;
            for (int i = 0; i < count; i += chunk_size) {
                this->PointToPointSend((char*)(&grad_buffer[i]),
                std::min(chunk_size, count-i) * per_element_size / sizeof(char),
                horovod_datatype,
                neighbor_rank,
                level * 1000 + layerid,
                communicator);
            }
        } else {
            neighbor_rank = rank - remaining_non_power_2;
            for (int i = 0; i < count; i += chunk_size)
                this->PointToPointRecv((char*)(&grad_buffer[i]),
                std::min(chunk_size, count-i) * per_element_size / sizeof(char),
                horovod_datatype,
                neighbor_rank,
                level * 1000 + layerid,
                communicator);
        }
    }

  }

<<<<<<< HEAD
=======
  void FusedPairwiseReduceWithComm(char* a, char* b, DataType horovod_datatype, std::vector<int>& tensor_counts, int layerid,
                                   Communicator_type& comm, bool isLeftNeighbor, std::vector<double>& normAndDots) {
    int per_element_size = GetPerElementSize(horovod_datatype);
    int bytesSoFar = 0;
    for (size_t i = 0; i < tensor_counts.size(); i++){
      double dotProduct = 0.;
      double anormsq = 0.;
      double bnormsq = 0.;

      DispatchComputeDotAndNormSqrds(&a[bytesSoFar], &b[bytesSoFar], horovod_datatype, tensor_counts[i], dotProduct, anormsq, bnormsq, this->global_state_, layerid);
      normAndDots[i*3] = dotProduct;
      if (isLeftNeighbor) {
        normAndDots[i*3+1] = anormsq;
        normAndDots[i*3+2] = bnormsq;
      } else {
        normAndDots[i*3+1] = bnormsq;
        normAndDots[i*3+2] = anormsq;
      }
      bytesSoFar += tensor_counts[i] * per_element_size;
    }

    this->P2pAllreduce(normAndDots.data(), normAndDots.data() + 3*tensor_counts.size(), 3*tensor_counts.size()*per_element_size, DataType::HOROVOD_FLOAT64, comm, layerid);

    bytesSoFar = 0;
    for (size_t i = 0; i < tensor_counts.size(); i++){
      double dotProduct = normAndDots[i*3];
      double anormsq;
      double bnormsq;
      if (isLeftNeighbor) {
        anormsq = normAndDots[i*3+1];
        bnormsq = normAndDots[i*3+2];
      } else {
        bnormsq = normAndDots[i*3+1];
        anormsq = normAndDots[i*3+2];
      }

      double acoeff = 1;
      double bcoeff = 1;
      if (anormsq >= 1e-8)
        acoeff = 1.0 - dotProduct / anormsq * 0.5;
      if (bnormsq >= 1e-8)
        bcoeff = 1.0 - dotProduct / bnormsq * 0.5;

      DispatchScaledAdd(horovod_datatype, tensor_counts[i], acoeff, &a[bytesSoFar], bcoeff, &b[bytesSoFar], this->global_state_, layerid);
      bytesSoFar += tensor_counts[i] * per_element_size;
    }
  }

>>>>>>> 39d6af20
  void PairwiseReduceWithComm(void* a, void* b, int count, int layerid, DataType horovod_datatype, Communicator_type& comm, bool isLeftNeighbor){
    double dotProduct = 0.;
    double anormsq = 0.;
    double bnormsq = 0.;
    
    DispatchComputeDotAndNormSqrds(a, b, horovod_datatype, count, dotProduct, anormsq, bnormsq, this->global_state_, layerid);

    double reduce_vals[3], temp_buffer[3];
    if (isLeftNeighbor) { 
        reduce_vals[0] = anormsq;
        reduce_vals[1] = bnormsq;
    } else {
        reduce_vals[1] = anormsq;
        reduce_vals[0] = bnormsq;
    }
    reduce_vals[2] = dotProduct;

    this->P2pAllreduce(reduce_vals, temp_buffer, sizeof(reduce_vals), DataType::HOROVOD_FLOAT64, comm, layerid);

    if (isLeftNeighbor) { 
        anormsq = reduce_vals[0];
        bnormsq = reduce_vals[1];
    } else {
        anormsq = reduce_vals[1];
        bnormsq = reduce_vals[0];
    }
    dotProduct = reduce_vals[2];

    double acoeff = 1;
    double bcoeff = 1;
    if (anormsq >= 1e-8f)
        acoeff = 1.0 - dotProduct / anormsq * 0.5;
    if (bnormsq >= 1e-8f)
        bcoeff = 1.0 - dotProduct / bnormsq * 0.5;

    DispatchScaledAdd(horovod_datatype, count, acoeff, (uint16_t*)a, bcoeff, (uint16_t*)b, this->global_state_, layerid);
  }

  void DispatchSyncAllreduce(void* gradient_buffer,
                      void* recv_buffer,
                      Communicator_type* node_comm,
                      Communicator_type* reduction_comm_pool,
                      int layerid,
                      TensorTableEntry entry) {
      switch(entry.tensor->dtype()) {
          case DataType::HOROVOD_FLOAT16:
            SyncAllreduce((uint16_t*)gradient_buffer, (uint16_t*)recv_buffer, *node_comm, reduction_comm_pool, layerid, entry);
            break;
          case DataType::HOROVOD_FLOAT32:
            SyncAllreduce((float*)gradient_buffer, (float*)recv_buffer, *node_comm, reduction_comm_pool, layerid, entry);
            break;
          case DataType::HOROVOD_FLOAT64:
            SyncAllreduce((double*)gradient_buffer, (double*)recv_buffer, *node_comm, reduction_comm_pool, layerid, entry);
            break;
          default:
            throw std::logic_error("Unsupported data type");
      }
  }

  // over-write ComputeDotAndNormSqrds for float16
  inline void static ComputeDotAndNormSqrdsfp16(const uint16_t* __restrict__ a, const uint16_t* __restrict__ b, int len, double& dotProduct, double& anormsq, double& bnormsq, HorovodGlobalState *global_state, int layerid) {
      int i;
      __m256d dotProductVec = _mm256_setzero_pd();
      __m256d anormVec = _mm256_setzero_pd();
      __m256d bnormVec = _mm256_setzero_pd();
      for (i = 0; i < len - 7; i += 8) {
          __m256 aVec = MmLoaduPh(&a[i]);
          __m256 bVec = MmLoaduPh(&b[i]);
          __m256d aBot = _mm256_cvtps_pd(_mm256_extractf128_ps(aVec, 0));
          __m256d aTop = _mm256_cvtps_pd(_mm256_extractf128_ps(aVec, 1));
          __m256d bBot = _mm256_cvtps_pd(_mm256_extractf128_ps(bVec, 0));
          __m256d bTop = _mm256_cvtps_pd(_mm256_extractf128_ps(bVec, 1));
          dotProductVec = _mm256_fmadd_pd(aBot, bBot, dotProductVec);
          dotProductVec = _mm256_fmadd_pd(aTop, bTop, dotProductVec);
          anormVec = _mm256_fmadd_pd(aBot, aBot, anormVec);
          anormVec = _mm256_fmadd_pd(aTop, aTop, anormVec);
          bnormVec = _mm256_fmadd_pd(bBot, bBot, bnormVec);
          bnormVec = _mm256_fmadd_pd(bTop, bTop, bnormVec);
      }
      if (i < len) {
          __m256 aVec = MmLoaduPhPartial(&a[i], len - i);
          __m256 bVec = MmLoaduPhPartial(&b[i], len - i);
        __m256d aBot = _mm256_cvtps_pd(_mm256_extractf128_ps(aVec, 0));
        __m256d aTop = _mm256_cvtps_pd(_mm256_extractf128_ps(aVec, 1));
        __m256d bBot = _mm256_cvtps_pd(_mm256_extractf128_ps(bVec, 0));
        __m256d bTop = _mm256_cvtps_pd(_mm256_extractf128_ps(bVec, 1));
          dotProductVec = _mm256_fmadd_pd(aBot, bBot, dotProductVec);
          dotProductVec = _mm256_fmadd_pd(aTop, bTop, dotProductVec);
          anormVec = _mm256_fmadd_pd(aBot, aBot, anormVec);
          anormVec = _mm256_fmadd_pd(aTop, aTop, anormVec);
          bnormVec = _mm256_fmadd_pd(bBot, bBot, bnormVec);
          bnormVec = _mm256_fmadd_pd(bTop, bTop, bnormVec);
      }
  
      dotProduct = Mm256ReductionPd(dotProductVec);
      anormsq = Mm256ReductionPd(anormVec);
      bnormsq = Mm256ReductionPd(bnormVec);
  }

  inline void static ScaledAddfp16(int len, double acoeff, uint16_t* __restrict__ a, double bcoeff, uint16_t* __restrict__ b, HorovodGlobalState *global_state, int layerid) {
      int i;
      __m256 acoeffVec = _mm256_set1_ps((float)(acoeff));
      __m256 bcoeffVec = _mm256_set1_ps((float)bcoeff);
      for (i = 0; i < len - 7; i += 8) {
          __m256 aVec = MmLoaduPh(&a[i]);
          __m256 bVec = MmLoaduPh(&b[i]);
          aVec = _mm256_mul_ps(acoeffVec, aVec);
          MmStorePh(&a[i], _mm256_fmadd_ps(bcoeffVec, bVec, aVec));
      }
      if (i < len) {
          __m256 aVec = MmLoaduPhPartial(&a[i], len - i);
          __m256 bVec = MmLoaduPhPartial(&b[i], len - i);
          aVec = _mm256_mul_ps(acoeffVec, aVec);
          MmStorePhPartial(&a[i], _mm256_fmadd_ps(bcoeffVec, bVec, aVec), len - i);
      }
  }

  void virtual MemcpyUtil(TensorTableEntry entry, void* dest, void* src, size_t buffer_len, int layerid) {
    assert(dest != nullptr);
    assert(src != nullptr);
    memcpy(dest, src, buffer_len);
  }


private:

  // reduce 4xfloat64 into one double
  inline double static Mm256ReductionPd(__m256d v) {
    __m128d vlow  = _mm256_castpd256_pd128(v);
    __m128d vhigh = _mm256_extractf128_pd(v, 1); // high 128
    vlow  = _mm_add_pd(vlow, vhigh);     // reduce down to 128
    
    __m128d high64 = _mm_unpackhi_pd(vlow, vlow);
    return  _mm_cvtsd_f64(_mm_add_sd(vlow, high64));  // reduce to scalar      
  }

  // load 8 float16s from a and return the __m256 register
  inline __m256 static MmLoaduPh(const uint16_t* a) {
      __m128i r = _mm_loadu_si128((__m128i*)(a));
      return _mm256_cvtph_ps(r);
  }

  // store 8 float16 from val into a 
  inline void static MmStorePh(uint16_t* a, __m256 val) {
      __m128i r = _mm256_cvtps_ph(val, 0);
      _mm_storeu_si128((__m128i*)a, r);
  }

  // load len (< 8) float16s from a, fill the rest with 0s, and return the __m256 register
  inline __m256 static MmLoaduPhPartial(const uint16_t* a, int len) {
      short e[8];
      std::memset(e, 0, sizeof(e));
      std::memcpy(e, a, std::min(len, 8) * sizeof(short));
      __m128i es = _mm_set_epi16(e[7], e[6], e[5], e[4], e[3], e[2], e[1], e[0]);
      return _mm256_cvtph_ps(es);
  }

  // store the first len (< 8) float16s from val and store into a
  inline void static MmStorePhPartial(uint16_t* a, __m256 val, int len) {
      __m128i r = _mm256_cvtps_ph(val, 0);
      //for (int i = 0; i < std::min(len, 8); i++) 
      //    a[i].value = _mm_extract_epi16(r, i);
      // but we cannot do this because the second argument to _mm_extract_epi16 has to be a compile time constant 
      if (0 < len) a[0] = (short)_mm_extract_epi16(r, 0);
      if (1 < len) a[1] = (short)_mm_extract_epi16(r, 1);
      if (2 < len) a[2] = (short)_mm_extract_epi16(r, 2);
      if (3 < len) a[3] = (short)_mm_extract_epi16(r, 3);
      if (4 < len) a[4] = (short)_mm_extract_epi16(r, 4);
      if (5 < len) a[5] = (short)_mm_extract_epi16(r, 5);
      if (6 < len) a[6] = (short)_mm_extract_epi16(r, 6);
      if (7 < len) a[7] = (short)_mm_extract_epi16(r, 7);
  }
};

} // namespace common
} // namespace horovod

#endif // HOROVOD_ADASUM_OPERATIONS_H<|MERGE_RESOLUTION|>--- conflicted
+++ resolved
@@ -180,8 +180,6 @@
     }
   }
 
-<<<<<<< HEAD
-=======
   template <typename T>
   void FusedAllreduce(T* grad_buffer, T* recv_buffer, DataType horovod_datatype, std::vector<int>& tensor_counts,
                       int start_level, Communicator_type communicator,
@@ -341,7 +339,6 @@
     size = orgSize;
   }
 
->>>>>>> 39d6af20
   template<typename T>
   void SyncAllreduce(T* grad_buffer,
                      T* recv_buffer, 
@@ -531,8 +528,6 @@
 
   }
 
-<<<<<<< HEAD
-=======
   void FusedPairwiseReduceWithComm(char* a, char* b, DataType horovod_datatype, std::vector<int>& tensor_counts, int layerid,
                                    Communicator_type& comm, bool isLeftNeighbor, std::vector<double>& normAndDots) {
     int per_element_size = GetPerElementSize(horovod_datatype);
@@ -581,7 +576,6 @@
     }
   }
 
->>>>>>> 39d6af20
   void PairwiseReduceWithComm(void* a, void* b, int count, int layerid, DataType horovod_datatype, Communicator_type& comm, bool isLeftNeighbor){
     double dotProduct = 0.;
     double anormsq = 0.;
@@ -618,6 +612,24 @@
         bcoeff = 1.0 - dotProduct / bnormsq * 0.5;
 
     DispatchScaledAdd(horovod_datatype, count, acoeff, (uint16_t*)a, bcoeff, (uint16_t*)b, this->global_state_, layerid);
+  }
+
+  void DispatchFusedAllreduce(void* grad_buffer, void* recv_buffer, std::vector<int>& tensor_counts,
+                                int start_level, Communicator_type communicator,
+                                int tag, Communicator_type* reduction_comms, DataType type) {
+      switch(type) {
+          case DataType::HOROVOD_FLOAT16:
+            FusedAllreduce((uint16_t*)grad_buffer, (uint16_t*)recv_buffer, type, tensor_counts, start_level, communicator, tag, reduction_comms);
+            break;
+          case DataType::HOROVOD_FLOAT32:
+            FusedAllreduce((float*)grad_buffer, (float*)recv_buffer, type, tensor_counts, start_level, communicator, tag, reduction_comms);
+            break;
+          case DataType::HOROVOD_FLOAT64:
+            FusedAllreduce((double*)grad_buffer, (double*)recv_buffer, type, tensor_counts, start_level, communicator, tag, reduction_comms);
+            break;
+          default:
+            throw std::logic_error("Unsupported data type");
+      }
   }
 
   void DispatchSyncAllreduce(void* gradient_buffer,
