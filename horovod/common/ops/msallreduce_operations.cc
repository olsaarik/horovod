// Copyright 2016 The TensorFlow Authors. All Rights Reserved.
// Modifications copyright (C) 2019 Microsoft Corp.
//
// Licensed under the Apache License, Version 2.0 (the "License");
// you may not use this file except in compliance with the License.
// You may obtain a copy of the License at
//
//     http://www.apache.org/licenses/LICENSE-2.0
//
// Unless required by applicable law or agreed to in writing, software
// distributed under the License is distributed on an "AS IS" BASIS,
// WITHOUT WARRANTIES OR CONDITIONS OF ANY KIND, either express or implied.
// See the License for the specific language governing permissions and
// limitations under the License.
// =============================================================================

#include "msallreduce_operations.h"
#include <boost/asio/post.hpp>

namespace horovod {
namespace common {

MsAllreduceOp::MsAllreduceOp(MPIContext* mpi_context, HorovodGlobalState* global_state)
    : PointToPointOp(mpi_context, global_state) {}

Status MsAllreduceOp::Execute(std::vector<TensorTableEntry>& entries, const Response& response) {
  if(entries.size() < 1) {
      return Status::OK();
  }
  //TODO how do we report statuses?
  std::map<int, Status> return_statuses;
  int layerid = 0;
  int num_reductions = entries.size();
  LOG(INFO, global_state_->rank)<<"Ready to process "<<num_reductions<<" tensors";
  global_state_->finished_parallel_reductions = 0;
  for (auto& entry : entries) {
    boost::asio::post(*global_state_->background_thread_pool,
    [&return_statuses, this, &entry, response, layerid, &entries]
    {
      void* buffer_data;
      int buffer_len;
      void* recv_buffer;

      buffer_data = (void*) entry.tensor->data();

      buffer_len = entry.output->size();

      if(entry.tensor->data() == entry.output->data()) {
          // Get the temp buffer to be used for the Op
          global_state_->buffer_lock.lock();
          assert(!global_state_->temp_buffers.empty());
          buffer_manager = global_state_->temp_buffers.front();
          global_state_->temp_buffers.pop();
          global_state_->buffer_lock.unlock();

          // TODO: Maybe add before and after callbacks to timeline?
          Status status = buffer_manager.InitializeBuffer(
              buffer_len,
              entry.device, entry.context,
              global_state_->current_nccl_stream,
              [](){},
              [](){},
              [](int64_t& size, int64_t& threshold){return size >= threshold;});

          if (!status.ok()) {
              throw std::logic_error("MsAllreduceOp::Execute_helper: Initialize buffer failed.");
              return;
          }

          auto& buffer = buffer_manager.GetBuffer(entry.device, entry.context->framework(), global_state_->current_nccl_stream);
          recv_buffer = const_cast<void*>(buffer->AccessData(entry.context));
      }
      else {
          recv_buffer = (void*) entry.output->data();
      }
      LOG(INFO, global_state_->rank)<<"Begin to process tensor with size "<<entry.tensor->size()<<" into output buffer with size "<<entry.output->size();
      
      MPI_Comm* node_comm = NULL;
      if (global_state_->rank_log_size != 0) {
          node_comm = &global_state_->reduction_comms[global_state_->rank_log_size-1];
      }

      LOG(INFO, global_state_->rank)<<"Begin processing tensor in layer "<<layerid;
      switch (entry.output->dtype()) {
          case HOROVOD_FLOAT16:
          //TODO new parasail
            MsAllreduce_Internal((uint16_t*) buffer_data,
                            (uint16_t*) recv_buffer,
                            buffer_len,
                            node_comm,
                            layerid,
                            entry,
                            ComputeDotAndNormSqrdsfp16,
                            ScaledAddfp16);  
          break;
          case HOROVOD_FLOAT32:
          //TODO new parasail
            MsAllreduce_Internal((float*) buffer_data,
                            (float*) recv_buffer,
                            buffer_len,
                            node_comm,
                            layerid,
                            entry,
                            ComputeDotAndNormSqrds<float>,
                            ScaledAdd<float>);  
          break;
          case HOROVOD_FLOAT64:
          //TODO new parasail
            MsAllreduce_Internal((double*) buffer_data,
                            (double*) recv_buffer,
                            buffer_len,
                            node_comm,
                            layerid,
                            entry,
                            ComputeDotAndNormSqrds<double>,
                            ScaledAdd<double>);  
          
          break;
          default:
              throw std::logic_error("MsAllreduceOp::Execute: Unsupported data type.");
      }
      LOG(INFO, global_state_->rank)<<"Done processing tensor in layer "<<layerid;
      if(entry.tensor->data() == entry.output->data()) {
        // Return the buffer back into the pool of available buffers
        global_state_->buffer_lock.lock();
        global_state_->temp_buffers.push(buffer_manager);
        global_state_->buffer_lock.unlock();
      }

  memcpyUtil(entry, (void *) entry.output->data(), (void *) entry.tensor->data(), (size_t) entry.tensor->size());
  LOG(INFO, global_state_->rank)<<"Finished ms allreduction, exiting operation";

      global_state_->finished_parallel_reductions++;
    });
    layerid++;
  }
  while (global_state_->finished_parallel_reductions.load() < num_reductions) {
    std::this_thread::sleep_for(std::chrono::nanoseconds(50));
  }
  return Status::OK();
}

<<<<<<< HEAD
void MsAllreduceOp::memcpyUtil(TensorTableEntry entry, void* dest, void* src, size_t buffer_len) {
    assert(dest != nullptr);
    assert(src != nullptr);
    LOG(INFO, global_state_->rank)<<"memcpyUtil CPU.";
    memcpy(dest, src, buffer_len);
=======
void MsAllreduceOp::Execute_helper(std::map<int, Status>& return_status, TensorTableEntry& entry, const Response& response, int layerid){
  void* buffer_data;
  int buffer_len;
  void* recv_buffer;

  buffer_data = (void*) entry.tensor->data();

  buffer_len = entry.output->size();

  FusionBufferManager buffer_manager;
  if(entry.tensor->data() == entry.output->data()) {
    // Get the temp buffer to be used for the Op
    global_state_->buffer_lock.lock();
    assert(!global_state_->temp_buffers.empty());
    buffer_manager = global_state_->temp_buffers.front();
    global_state_->temp_buffers.pop();
    global_state_->buffer_lock.unlock();

    // TODO: Maybe add before and after callbacks to timeline?
    Status status = buffer_manager.InitializeBuffer(
        buffer_len,
        entry.device, entry.context,
        global_state_->current_nccl_stream,
        [](){},
        [](){},
        [](int64_t& size, int64_t& threshold){return size >= threshold;});

    if (!status.ok()) {
        throw std::logic_error("MsAllreduceOp::Execute_helper: Initialize buffer failed.");
        return;
    }

    auto& buffer = buffer_manager.GetBuffer(entry.device, entry.context->framework(), global_state_->current_nccl_stream);
    recv_buffer = const_cast<void*>(buffer->AccessData(entry.context));
  }
  else {
    recv_buffer = (void*) entry.output->data();
  }
  LOG(INFO, global_state_->rank)<<"Begin to process tensor with size "<<entry.tensor->size()<<" into output buffer with size "<<entry.output->size();
  
  MPI_Comm* node_comm = NULL;
  if (global_state_->rank_log_size != 0) {
	node_comm = &global_state_->reduction_comms[global_state_->rank_log_size-1];
  }

  switch (entry.output->dtype()) {
    case HOROVOD_FLOAT16:
    //TODO new parasail
    MsAllreduce_Internal((MsAllreduceOp::float16*) buffer_data,
                    (MsAllreduceOp::float16*) recv_buffer,
                    buffer_len,
			 MPI_SHORT,
                    node_comm,
                    layerid);  

    case HOROVOD_FLOAT32:
    //TODO new parasail
    MsAllreduce_Internal((float*) buffer_data,
                    (float*) recv_buffer,
                    buffer_len,
			 MPI_FLOAT,
                    node_comm,
                    layerid);
    break;
    case HOROVOD_FLOAT64:
    //TODO new parasail
    MsAllreduce_Internal((double*) buffer_data,
                    (double*) recv_buffer,
                    buffer_len,
			 MPI_DOUBLE,
                    node_comm,
                    layerid);
    
    break;
    default:
        throw std::logic_error("MsAllreduceOp::Execute_helper: Unsupported data type.");
  }
  if(entry.tensor->data() == entry.output->data()) {
    // Return the buffer back into the pool of available buffers
    global_state_->buffer_lock.lock();
    global_state_->temp_buffers.push(buffer_manager);
    global_state_->buffer_lock.unlock();
  }
  std::memcpy((void*)entry.output->data(), buffer_data,
                (size_t)entry.tensor->size());

  LOG(INFO, global_state_->rank)<<"Finished ms allreduction, exiting operation";
>>>>>>> 4245b57a
}

bool MsAllreduceOp::Enabled(const ParameterManager& param_manager,
                           const std::vector<TensorTableEntry>& entries,
                           const Response& response) const {
  return true;
}

// TODO new parasail algo begin
<<<<<<< HEAD
template<typename T, typename F, typename S>
void MsAllreduceOp::MsAllreduce_Internal(T* grad_buffer, T* recv_buffer, int buffer_length, MPI_Comm* node_comm, int message_tag, TensorTableEntry entry, F dotProdFunc, S scaleAddFunc) {
  int count = buffer_length / sizeof(T);
  int local_rank = 0;
  MPI_Comm_rank(global_state_->local_comm, &local_rank);
  SyncLocalReduce(grad_buffer, recv_buffer, count, global_state_->local_comm, message_tag, entry, dotProdFunc, scaleAddFunc);
=======
template<typename T>
void MsAllreduceOp::MsAllreduce_Internal(T* grad_buffer, T* recv_buffer, int buffer_length, MPI_Datatype mpi_type, MPI_Comm* node_comm, int message_tag) {
  int count = buffer_length / sizeof(T);
  int local_rank = 0;
  MPI_Comm_rank(global_state_->local_comm, &local_rank);
  SyncLocalReduce(grad_buffer, recv_buffer, count, buffer_length, mpi_type, global_state_->local_comm, message_tag);
>>>>>>> 4245b57a
  if (local_rank == 0 && node_comm != NULL) {
    SyncAllreduce(grad_buffer, recv_buffer, count, *node_comm, global_state_->reduction_comms, message_tag, dotProdFunc, scaleAddFunc);
  }
  SyncLocalBroadcast(grad_buffer, buffer_length, mpi_type, global_state_->local_comm, message_tag);
}

template<typename T>
void MsAllreduceOp::ComputeDotAndNormSqrds(const T* __restrict__  a, const T* __restrict__ b, int n, double& dotProduct, double& anormsq, double& bnormsq, HorovodGlobalState *global_state) {
    dotProduct = 0.;
    anormsq = 0.;
    bnormsq = 0.;
    LOG(INFO, global_state->rank)<<"Entering ComputeDotAndNormSqrds";

    for (int i = 0; i < n; i++) {
        dotProduct += a[i] * b[i];
        anormsq += a[i] * a[i];
        bnormsq += b[i] * b[i];
    }
    LOG(INFO, global_state->rank)<<"Returning ComputeDotAndNormSqrds";
}

template<typename T>
void MsAllreduceOp::ScaledAdd(int n, double acoeff, T* __restrict__ a, double bcoeff, T* __restrict__ b, HorovodGlobalState *global_state) {
    for (int i = 0; i < n; i++) {
        a[i] = acoeff * a[i] + bcoeff * b[i];
    }
}

template<typename T, typename F, typename S>
void MsAllreduceOp::PairwiseReduceWithComm(T* a, T* b, int count, int message_tag, MPI_Comm& comm, bool isLeftNeighbor, F dotProdFunc, S scaleAddFunc) {
    double dotProduct = 0.;
    double anormsq = 0.;
    double bnormsq = 0.;

    LOG(INFO, global_state_->rank)<<"Computing dot product.";
    dotProdFunc(a, b, count, dotProduct, anormsq, bnormsq, global_state_);
    LOG(INFO, global_state_->rank)<<"Computed dot product.";
    double reduce_vals[3];
    if (isLeftNeighbor) { 
        reduce_vals[0] = anormsq;
        reduce_vals[1] = bnormsq;
    } else {
        reduce_vals[1] = anormsq;
        reduce_vals[0] = bnormsq;
    }
    reduce_vals[2] = dotProduct;
    // TODO replace this with something else
    MPI_Allreduce(MPI_IN_PLACE, reduce_vals, 3, MPI_DOUBLE, MPI_SUM, comm);
    LOG(INFO, global_state_->rank)<<"Performed mpi allreduce.";

    if (isLeftNeighbor) { 
        anormsq = reduce_vals[0];
        bnormsq = reduce_vals[1];
    } else {
        anormsq = reduce_vals[1];
        bnormsq = reduce_vals[0];
    }
    dotProduct = reduce_vals[2];

    double acoeff = 1;
    double bcoeff = 1;
    if (anormsq != 0)
        acoeff = 1.0 - dotProduct / anormsq * 0.5;
    if (bnormsq != 0)
        bcoeff = 1.0 - dotProduct / bnormsq * 0.5;

    // a = acoeff * a + bcoeff * b
    scaleAddFunc(count, acoeff, a, bcoeff, b, global_state_);
    LOG(INFO, global_state_->rank)<<"Performed ScaledAdd.";
}

template <typename T>
void MsAllreduceOp::SyncLocalBroadcast(T *grad_buffer, int buffer_len, MPI_Datatype mpi_type, MPI_Comm communicator, int message_tag)
{
  // assumes broadcast from 0
  int redn_rank, true_rank;
  int size;
  MPI_Comm_rank(communicator, &true_rank);
  MPI_Comm_size(communicator, &size);

  int root_node_rotation = false ? (message_tag % size) : 0;
  redn_rank = (true_rank ^ root_node_rotation);
  int level;
  for (level = 1; level < size; level *= 2);
  level /= 2; // this make sure that level < size

  for(; level > 0; level /= 2) {
    int neighbor_redn_rank = redn_rank ^ level;
    int neighbor_true_rank = (neighbor_redn_rank ^ root_node_rotation);
    if (redn_rank % level != 0)
      continue;
    if (neighbor_redn_rank >= size)
      continue;
    if ((redn_rank & level) == 0) {
      // send grad_buffer to neighbor
      // and dont wait for the send to finish
      MPI_Send(grad_buffer, buffer_len/sizeof(T), mpi_type, neighbor_true_rank, message_tag, communicator);
    }
    else {
      // recv grad_buffer from neighbor
      MPI_Recv(grad_buffer, buffer_len/sizeof(T), mpi_type, neighbor_true_rank, message_tag, communicator, MPI_STATUS_IGNORE);
    }
  }
}

<<<<<<< HEAD
template<typename T, typename F, typename S>
void MsAllreduceOp::SyncLocalReduce(T *grad_buffer, T *recv_buffer, int count, MPI_Comm communicator, int message_tag, TensorTableEntry entry, F dotProdFunc, S scaleAddFunc)
{
    int rank;
    int size;
    MPI_Comm_rank(communicator, &rank);
    MPI_Comm_size(communicator, &size);
    MPI_Request* reqs = new MPI_Request[(size-1)*2];
    int num_reqs = 0;
    for (int i = 0; i < size; i++){
        if (i != rank){
            MPI_Irecv((void*)&recv_buffer[count/size*i], count/size*sizeof(T), MPI_CHAR, i, message_tag, communicator, &reqs[num_reqs++]);
            MPI_Isend((void*)&grad_buffer[count/size*i], count/size*sizeof(T), MPI_CHAR, i, message_tag, communicator, &reqs[num_reqs++]);
        } else {
            memcpyUtil(entry, (void *)&recv_buffer[count/size*i], (void *)&grad_buffer[count/size*i], count/size*sizeof(T));
            //memcpy(&recv_buffer[count/size*i], (void *)&grad_buffer[count/size*i], count/size*sizeof(T));
        }
    }
    MPI_Waitall(num_reqs, reqs, MPI_STATUS_IGNORE);
    for (int i = 1; i < size; i++){
        PairwiseReduceWithComm(recv_buffer, &recv_buffer[count/size*i], count/size, message_tag, communicator, true, dotProdFunc, scaleAddFunc);
    }
    num_reqs = 0;
    if (rank == 0){
        for (int i = 1; i < size; i++){
            MPI_Irecv(&grad_buffer[count/size*i], count/size*sizeof(T), MPI_CHAR, i, message_tag, communicator, &reqs[num_reqs++]);
        }
        memcpyUtil(entry, (void *)grad_buffer, (void *)recv_buffer, count/size*sizeof(T));
        //memcpy(grad_buffer, recv_buffer, count/size*sizeof(T));
        MPI_Waitall(num_reqs, reqs, MPI_STATUS_IGNORE);
    } else {
        MPI_Send(recv_buffer, count/size*sizeof(T), MPI_CHAR, 0, message_tag, communicator);
    }
    delete[] reqs;
}

template<typename T, typename F, typename S>
void MsAllreduceOp::SyncAllreduce(T* grad_buffer, T* recv_buffer, int count, MPI_Comm communicator, MPI_Comm* reduction_comms, int message_tag, F dotProdFunc, S scaleAddFunc ) {
=======
template <typename T>
void MsAllreduceOp::SyncLocalReduce(T *grad_buffer, T *recv_buffer, int count, int buffer_len, MPI_Datatype mpi_type, MPI_Comm communicator, int message_tag)
{
  int redn_rank, true_rank;
  int size;
  MPI_Comm_rank(communicator, &true_rank);
  MPI_Comm_size(communicator, &size);

  int root_node_rotation = false ? (message_tag % size) : 0;
  redn_rank = (true_rank ^ root_node_rotation);

  // Do a tree reduction
  // The reduction ranks used are a permutation of true ranks (permuted based on message_tag)
  // This spreads the load of tree reduction across different true ranks

  // at each level l, node X0[0..0] receives from X1[0...],
  // where [0..0] is l zeros in the bit representation of the rank of a node
  int level;
  for (level = 1; level < size; level *= 2) {
    int neighbor_redn_rank = redn_rank ^ level;
    int neighbor_true_rank = (neighbor_redn_rank ^ root_node_rotation);
    if (redn_rank % level != 0)
      continue; // stay idle at this level

    if (neighbor_redn_rank >= size)
      continue; // no neighbor and so stay idle at this level
    
    if ((redn_rank & level) == 0) {
      // recv buffer from neighbor
      MPI_Recv(recv_buffer, buffer_len/sizeof(T), mpi_type, neighbor_true_rank, message_tag, communicator, MPI_STATUS_IGNORE);
      
      double anormsq = 0, bnormsq = 0, dotProduct = 0;
      ComputeDotAndNormSqrds(grad_buffer, recv_buffer, count, dotProduct, anormsq, bnormsq);
      
      float acoeff = 1;
      float bcoeff = 1;
      if (anormsq >= 1e-8)
	acoeff = 1.0 - dotProduct / anormsq * 0.5;
      if (bnormsq >= 1e-8)
	bcoeff = 1.0 - dotProduct / bnormsq * 0.5;

      ScaledAdd(count, acoeff, grad_buffer, bcoeff, recv_buffer);
    }
    else {
      // send grad_buffer to neighbor
      MPI_Send(grad_buffer, buffer_len/sizeof(T), mpi_type, neighbor_true_rank, message_tag, communicator);
    }
  }
}

static bool IsPowerOfTwo(ulong x)
{
  return (x != 0) && ((x & (x - 1)) == 0);
}
  
template<typename T>
void MsAllreduceOp::SyncAllreduce(T* grad_buffer, T* recv_buffer, int count, MPI_Comm communicator, MPI_Comm* reduction_comms, int message_tag) {
>>>>>>> 4245b57a
    int rank;
    int size;
    MPI_Comm_rank(communicator, &rank);
    MPI_Comm_size(communicator, &size);
    //MPI_Allreduce((float*) grad_buffer, (float*) recv_buffer, count/2, MPI_FLOAT, MPI_SUM, communicator);

    //return;
    if (IsPowerOfTwo(size) == false) {
      throw std::logic_error("BUGBUG: need to implement logic for non power of two ranks");
    }
    
    //int chunk_size = (1<<15);
    int chunk_size = (1<<29);
    int nearest_power_2 = 1;
    for (nearest_power_2 = 1; (nearest_power_2<<1) <= size; nearest_power_2 = (nearest_power_2 << 1)){}
    int remaining_non_power_2 = size - nearest_power_2;
    int level;
    if (rank >= size - 2 * remaining_non_power_2){
        int myCount;
        int nghrCount;
        level = 0;
        int neighbor_rank;
        int sendOffset;
        int recvOffset;
        if (rank < nearest_power_2){
            neighbor_rank = rank + remaining_non_power_2;
            myCount = (count >> 1);
            nghrCount = count - myCount;
            sendOffset = myCount;
            recvOffset = 0;
        } else {
            nghrCount = (count >> 1);
            myCount = count - nghrCount;
            neighbor_rank = rank - remaining_non_power_2;
            sendOffset = 0;
            recvOffset = nghrCount;
        }
        for (int i = 0; i < std::max(nghrCount, myCount); i += chunk_size) {
            MPI_Sendrecv((char*)(&grad_buffer[i+sendOffset]), std::min(chunk_size, nghrCount-i)*sizeof(T)/sizeof(char), MPI_CHAR, neighbor_rank, level * 1000 + message_tag, (char*)(&recv_buffer[i+recvOffset]), std::min(chunk_size, myCount-i)*sizeof(T)/sizeof(char), MPI_CHAR, neighbor_rank, level * 1000 + message_tag, communicator, MPI_STATUS_IGNORE);
        }
        scaleAddFunc(myCount, 1.0, &grad_buffer[recvOffset] , 1.0, &recv_buffer[recvOffset], global_state_);

        if (rank < nearest_power_2) {
            for (int i = 0; i < nghrCount; i += chunk_size) {
                MPI_Recv((char*)(&grad_buffer[i+sendOffset]), std::min(chunk_size, nghrCount-i)*sizeof(T)/sizeof(char), MPI_CHAR, neighbor_rank, level * 1000 + message_tag, communicator, MPI_STATUS_IGNORE);
            }
        } else {
            for (int i = 0; i < myCount; i += chunk_size)
                MPI_Send((char*)(&grad_buffer[i+recvOffset]), std::min(chunk_size, myCount-i)*sizeof(T)/sizeof(char), MPI_CHAR, neighbor_rank, level * 1000 + message_tag, communicator);
        }
    }

    int orgSize = size;
    size = nearest_power_2;
    if (rank < nearest_power_2){
        int myCount = count;
        int comm_index;
        for (level = 1, comm_index = 0; level < size; level = (level << 1), comm_index++){
            int neighbor_rank = rank ^ level;
            int nghrCount = 0;
            int sendOffset = 0;
            int recvOffset = 0;
            int firstHalfMyCount = (myCount >> 1);
            int secondHalfMyCount = myCount - firstHalfMyCount;
            if ((rank & level) != 0) {
                myCount = secondHalfMyCount;
                nghrCount = firstHalfMyCount;
                sendOffset = 0;
                recvOffset = nghrCount;
            } else {
                myCount = firstHalfMyCount;
                nghrCount = secondHalfMyCount;
                sendOffset = myCount;
                recvOffset = 0;
            }
            for (int i = 0; i < std::max(myCount,nghrCount); i += chunk_size)
                MPI_Sendrecv((char*)(&grad_buffer[i+sendOffset]), std::min(chunk_size, nghrCount-i)*sizeof(T)/sizeof(char), MPI_CHAR, neighbor_rank, level * 1000 + message_tag, (char*)(&recv_buffer[i+recvOffset]), std::min(chunk_size, myCount-i)*sizeof(T)/sizeof(char), MPI_CHAR, neighbor_rank, level * 1000 + message_tag, communicator, MPI_STATUS_IGNORE);
            if ((rank & level) != 0) {
                grad_buffer = &grad_buffer[nghrCount];
                recv_buffer = &recv_buffer[nghrCount];
            }
            if (level == 1) {
                scaleAddFunc(myCount, 0.5, grad_buffer , 0.5, recv_buffer, global_state_);
            } else {
                PairwiseReduceWithComm(grad_buffer, recv_buffer, myCount, message_tag, reduction_comms[comm_index], (rank & level) == 0, dotProdFunc, scaleAddFunc);
            }
        }

            for (level = (size >> 1); level > 0; level = (level >> 1)) {
                int neighbor_rank = rank ^ level;
                int nghrCount = myCount;
                int levelNP = (level << 1);
                int levelSizeDeterminer = levelNP - 1;
                int countRemainer = (count & levelSizeDeterminer);
                int myLevelRank = (rank & levelSizeDeterminer);
                int nghrLevelRank = (neighbor_rank & levelSizeDeterminer);
                if ((myLevelRank >= (levelNP - countRemainer)) && (nghrLevelRank < (levelNP - countRemainer))){
                    nghrCount -= 1;
                } else if ((myLevelRank < (levelNP - countRemainer)) && (nghrLevelRank >= (levelNP - countRemainer))){
                    nghrCount += 1;
                }

                if ((rank & level) == 0) {
                    recv_buffer = &grad_buffer[myCount];
                } else {
                    recv_buffer = &grad_buffer[-nghrCount];
                }
                for (int i = 0; i < std::max(myCount,nghrCount); i += chunk_size)
                    MPI_Sendrecv((char*)(&grad_buffer[i]), std::min(chunk_size, myCount-i)*sizeof(T)/sizeof(char), MPI_CHAR, neighbor_rank, level * 1000 + message_tag, (char*)(&recv_buffer[i]), std::min(chunk_size, nghrCount-i)*sizeof(T)/sizeof(char), MPI_CHAR, neighbor_rank, level * 1000 + message_tag, communicator, MPI_STATUS_IGNORE);
                if ((rank & level) != 0) {
                    grad_buffer = &grad_buffer[-nghrCount];
                }
                myCount += nghrCount;
            }
    }
    size = orgSize;

    if (rank >= size - 2 * remaining_non_power_2){
        level = 0;
        int neighbor_rank;
        if (rank < nearest_power_2) {
            neighbor_rank = rank + remaining_non_power_2;
            for (int i = 0; i < count; i += chunk_size) {
                MPI_Send((char*)(&grad_buffer[i]), std::min(chunk_size, count-i)*sizeof(T)/sizeof(char), MPI_CHAR, neighbor_rank, level * 1000 + message_tag, communicator);
            }
        } else {
            neighbor_rank = rank - remaining_non_power_2;
            for (int i = 0; i < count; i += chunk_size)
                MPI_Recv((char*)(&grad_buffer[i]), std::min(chunk_size, count-i)*sizeof(T)/sizeof(char), MPI_CHAR, neighbor_rank, level * 1000 + message_tag, communicator, MPI_STATUS_IGNORE);
        }
    }

}
// TODO new parasail algo end
} // namespace common
} // namespace horovod<|MERGE_RESOLUTION|>--- conflicted
+++ resolved
@@ -140,101 +140,11 @@
   return Status::OK();
 }
 
-<<<<<<< HEAD
 void MsAllreduceOp::memcpyUtil(TensorTableEntry entry, void* dest, void* src, size_t buffer_len) {
     assert(dest != nullptr);
     assert(src != nullptr);
     LOG(INFO, global_state_->rank)<<"memcpyUtil CPU.";
     memcpy(dest, src, buffer_len);
-=======
-void MsAllreduceOp::Execute_helper(std::map<int, Status>& return_status, TensorTableEntry& entry, const Response& response, int layerid){
-  void* buffer_data;
-  int buffer_len;
-  void* recv_buffer;
-
-  buffer_data = (void*) entry.tensor->data();
-
-  buffer_len = entry.output->size();
-
-  FusionBufferManager buffer_manager;
-  if(entry.tensor->data() == entry.output->data()) {
-    // Get the temp buffer to be used for the Op
-    global_state_->buffer_lock.lock();
-    assert(!global_state_->temp_buffers.empty());
-    buffer_manager = global_state_->temp_buffers.front();
-    global_state_->temp_buffers.pop();
-    global_state_->buffer_lock.unlock();
-
-    // TODO: Maybe add before and after callbacks to timeline?
-    Status status = buffer_manager.InitializeBuffer(
-        buffer_len,
-        entry.device, entry.context,
-        global_state_->current_nccl_stream,
-        [](){},
-        [](){},
-        [](int64_t& size, int64_t& threshold){return size >= threshold;});
-
-    if (!status.ok()) {
-        throw std::logic_error("MsAllreduceOp::Execute_helper: Initialize buffer failed.");
-        return;
-    }
-
-    auto& buffer = buffer_manager.GetBuffer(entry.device, entry.context->framework(), global_state_->current_nccl_stream);
-    recv_buffer = const_cast<void*>(buffer->AccessData(entry.context));
-  }
-  else {
-    recv_buffer = (void*) entry.output->data();
-  }
-  LOG(INFO, global_state_->rank)<<"Begin to process tensor with size "<<entry.tensor->size()<<" into output buffer with size "<<entry.output->size();
-  
-  MPI_Comm* node_comm = NULL;
-  if (global_state_->rank_log_size != 0) {
-	node_comm = &global_state_->reduction_comms[global_state_->rank_log_size-1];
-  }
-
-  switch (entry.output->dtype()) {
-    case HOROVOD_FLOAT16:
-    //TODO new parasail
-    MsAllreduce_Internal((MsAllreduceOp::float16*) buffer_data,
-                    (MsAllreduceOp::float16*) recv_buffer,
-                    buffer_len,
-			 MPI_SHORT,
-                    node_comm,
-                    layerid);  
-
-    case HOROVOD_FLOAT32:
-    //TODO new parasail
-    MsAllreduce_Internal((float*) buffer_data,
-                    (float*) recv_buffer,
-                    buffer_len,
-			 MPI_FLOAT,
-                    node_comm,
-                    layerid);
-    break;
-    case HOROVOD_FLOAT64:
-    //TODO new parasail
-    MsAllreduce_Internal((double*) buffer_data,
-                    (double*) recv_buffer,
-                    buffer_len,
-			 MPI_DOUBLE,
-                    node_comm,
-                    layerid);
-    
-    break;
-    default:
-        throw std::logic_error("MsAllreduceOp::Execute_helper: Unsupported data type.");
-  }
-  if(entry.tensor->data() == entry.output->data()) {
-    // Return the buffer back into the pool of available buffers
-    global_state_->buffer_lock.lock();
-    global_state_->temp_buffers.push(buffer_manager);
-    global_state_->buffer_lock.unlock();
-  }
-  std::memcpy((void*)entry.output->data(), buffer_data,
-                (size_t)entry.tensor->size());
-
-  LOG(INFO, global_state_->rank)<<"Finished ms allreduction, exiting operation";
->>>>>>> 4245b57a
 }
 
 bool MsAllreduceOp::Enabled(const ParameterManager& param_manager,
@@ -244,23 +154,15 @@
 }
 
 // TODO new parasail algo begin
-<<<<<<< HEAD
 template<typename T, typename F, typename S>
 void MsAllreduceOp::MsAllreduce_Internal(T* grad_buffer, T* recv_buffer, int buffer_length, MPI_Comm* node_comm, int message_tag, TensorTableEntry entry, F dotProdFunc, S scaleAddFunc) {
   int count = buffer_length / sizeof(T);
   int local_rank = 0;
   MPI_Comm_rank(global_state_->local_comm, &local_rank);
-  SyncLocalReduce(grad_buffer, recv_buffer, count, global_state_->local_comm, message_tag, entry, dotProdFunc, scaleAddFunc);
-=======
-template<typename T>
-void MsAllreduceOp::MsAllreduce_Internal(T* grad_buffer, T* recv_buffer, int buffer_length, MPI_Datatype mpi_type, MPI_Comm* node_comm, int message_tag) {
-  int count = buffer_length / sizeof(T);
-  int local_rank = 0;
-  MPI_Comm_rank(global_state_->local_comm, &local_rank);
-  SyncLocalReduce(grad_buffer, recv_buffer, count, buffer_length, mpi_type, global_state_->local_comm, message_tag);
->>>>>>> 4245b57a
+  MPI_Datatype mpi_type = mpi_context_->GetMPIDataType(entry.tensor);
+  SyncLocalReduce(grad_buffer, recv_buffer, count, buffer_length, mpi_type, global_state_->local_comm, message_tag, entry, dotProdFunc, scaleAddFunc);
   if (local_rank == 0 && node_comm != NULL) {
-    SyncAllreduce(grad_buffer, recv_buffer, count, *node_comm, global_state_->reduction_comms, message_tag, dotProdFunc, scaleAddFunc);
+    SyncAllreduce(grad_buffer, recv_buffer, count, *node_comm, global_state_->reduction_comms, message_tag, entry, dotProdFunc, scaleAddFunc);
   }
   SyncLocalBroadcast(grad_buffer, buffer_length, mpi_type, global_state_->local_comm, message_tag);
 }
@@ -364,48 +266,8 @@
   }
 }
 
-<<<<<<< HEAD
 template<typename T, typename F, typename S>
-void MsAllreduceOp::SyncLocalReduce(T *grad_buffer, T *recv_buffer, int count, MPI_Comm communicator, int message_tag, TensorTableEntry entry, F dotProdFunc, S scaleAddFunc)
-{
-    int rank;
-    int size;
-    MPI_Comm_rank(communicator, &rank);
-    MPI_Comm_size(communicator, &size);
-    MPI_Request* reqs = new MPI_Request[(size-1)*2];
-    int num_reqs = 0;
-    for (int i = 0; i < size; i++){
-        if (i != rank){
-            MPI_Irecv((void*)&recv_buffer[count/size*i], count/size*sizeof(T), MPI_CHAR, i, message_tag, communicator, &reqs[num_reqs++]);
-            MPI_Isend((void*)&grad_buffer[count/size*i], count/size*sizeof(T), MPI_CHAR, i, message_tag, communicator, &reqs[num_reqs++]);
-        } else {
-            memcpyUtil(entry, (void *)&recv_buffer[count/size*i], (void *)&grad_buffer[count/size*i], count/size*sizeof(T));
-            //memcpy(&recv_buffer[count/size*i], (void *)&grad_buffer[count/size*i], count/size*sizeof(T));
-        }
-    }
-    MPI_Waitall(num_reqs, reqs, MPI_STATUS_IGNORE);
-    for (int i = 1; i < size; i++){
-        PairwiseReduceWithComm(recv_buffer, &recv_buffer[count/size*i], count/size, message_tag, communicator, true, dotProdFunc, scaleAddFunc);
-    }
-    num_reqs = 0;
-    if (rank == 0){
-        for (int i = 1; i < size; i++){
-            MPI_Irecv(&grad_buffer[count/size*i], count/size*sizeof(T), MPI_CHAR, i, message_tag, communicator, &reqs[num_reqs++]);
-        }
-        memcpyUtil(entry, (void *)grad_buffer, (void *)recv_buffer, count/size*sizeof(T));
-        //memcpy(grad_buffer, recv_buffer, count/size*sizeof(T));
-        MPI_Waitall(num_reqs, reqs, MPI_STATUS_IGNORE);
-    } else {
-        MPI_Send(recv_buffer, count/size*sizeof(T), MPI_CHAR, 0, message_tag, communicator);
-    }
-    delete[] reqs;
-}
-
-template<typename T, typename F, typename S>
-void MsAllreduceOp::SyncAllreduce(T* grad_buffer, T* recv_buffer, int count, MPI_Comm communicator, MPI_Comm* reduction_comms, int message_tag, F dotProdFunc, S scaleAddFunc ) {
-=======
-template <typename T>
-void MsAllreduceOp::SyncLocalReduce(T *grad_buffer, T *recv_buffer, int count, int buffer_len, MPI_Datatype mpi_type, MPI_Comm communicator, int message_tag)
+void MsAllreduceOp::SyncLocalReduce(T *grad_buffer, T *recv_buffer, int count, int buffer_len, MPI_Datatype mpi_type, MPI_Comm communicator, int message_tag, TensorTableEntry entry, F dotProdFunc, S scaleAddFunc)
 {
   int redn_rank, true_rank;
   int size;
@@ -436,16 +298,16 @@
       MPI_Recv(recv_buffer, buffer_len/sizeof(T), mpi_type, neighbor_true_rank, message_tag, communicator, MPI_STATUS_IGNORE);
       
       double anormsq = 0, bnormsq = 0, dotProduct = 0;
-      ComputeDotAndNormSqrds(grad_buffer, recv_buffer, count, dotProduct, anormsq, bnormsq);
+      dotProdFunc(grad_buffer, recv_buffer, count, dotProduct, anormsq, bnormsq, global_state_);
       
       float acoeff = 1;
       float bcoeff = 1;
       if (anormsq >= 1e-8)
-	acoeff = 1.0 - dotProduct / anormsq * 0.5;
+	    acoeff = 1.0 - dotProduct / anormsq * 0.5;
       if (bnormsq >= 1e-8)
-	bcoeff = 1.0 - dotProduct / bnormsq * 0.5;
-
-      ScaledAdd(count, acoeff, grad_buffer, bcoeff, recv_buffer);
+	    bcoeff = 1.0 - dotProduct / bnormsq * 0.5;
+
+      scaleAddFunc(count, acoeff, grad_buffer, bcoeff, recv_buffer, global_state_);
     }
     else {
       // send grad_buffer to neighbor
@@ -459,9 +321,8 @@
   return (x != 0) && ((x & (x - 1)) == 0);
 }
   
-template<typename T>
-void MsAllreduceOp::SyncAllreduce(T* grad_buffer, T* recv_buffer, int count, MPI_Comm communicator, MPI_Comm* reduction_comms, int message_tag) {
->>>>>>> 4245b57a
+template<typename T, typename F, typename S>
+void MsAllreduceOp::SyncAllreduce(T* grad_buffer, T* recv_buffer, int count, MPI_Comm communicator, MPI_Comm* reduction_comms, int message_tag, TensorTableEntry entry, F dotProdFunc, S scaleAddFunc) {
     int rank;
     int size;
     MPI_Comm_rank(communicator, &rank);
