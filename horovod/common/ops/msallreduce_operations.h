--- conflicted
+++ resolved
@@ -48,27 +48,18 @@
   FusionBufferManager buffer_manager;
 
   // TODO fix this API
-<<<<<<< HEAD
   template<typename T, typename F, typename S>
   void MsAllreduce_Internal(T* gradient_buffer, T* result_buffer, int buffer_length, MPI_Comm* node_comm, int message_tag, TensorTableEntry entry, F dotProdFunc, S scaleAddFunc);
   
   // TODO new parasail begin  
   template<typename T, typename F, typename S>
-  void SyncLocalReduce(T *grad_buffer, T *recv_buffer, int count, MPI_Comm communicator, int message_tag, TensorTableEntry entry, F dotProdFunc, S scaleAddFunc);
-=======
-  template<typename T>
-    void MsAllreduce_Internal(T* gradient_buffer, T* result_buffer, int buffer_length, MPI_Datatype mpi_type, MPI_Comm* node_comm, int message_tag);
-  
-  // TODO new parasail begin  
-  template <typename T>
-    void SyncLocalReduce(T *grad_buffer, T *recv_buffer, int count, int buffer_len, MPI_Datatype mpi_type, MPI_Comm communicator, int message_tag);
->>>>>>> 4245b57a
+  void SyncLocalReduce(T *grad_buffer, T *recv_buffer, int count, int buffer_len, MPI_Datatype mpi_type, MPI_Comm communicator, int message_tag, TensorTableEntry entry, F dotProdFunc, S scaleAddFunc);
   
   template <typename T>
-    void SyncLocalBroadcast(T *grad_buffer, int buffer_len, MPI_Datatype mpi_type, MPI_Comm communicator, int message_tag);
+  void SyncLocalBroadcast(T *grad_buffer, int buffer_len, MPI_Datatype mpi_type, MPI_Comm communicator, int message_tag);
 
   template<typename T, typename F, typename S>
-  void SyncAllreduce(T* grad_buffer, T* recv_buffer, int count, MPI_Comm communicator, MPI_Comm* reduction_comms, int message_tag, F dotProdFunc, S scaleAddFunc);
+  void SyncAllreduce(T* grad_buffer, T* recv_buffer, int count, MPI_Comm communicator, MPI_Comm* reduction_comms, int message_tag, TensorTableEntry entry, F dotProdFunc, S scaleAddFunc);
 
   template<typename T>
   void static ScaledAdd(int n, double acoeff, T* __restrict__ a, double bcoeff, T* __restrict__ b, HorovodGlobalState *global_state);
