// Copyright 2019 Microsoft. All Rights Reserved.
//
// Licensed under the Apache License, Version 2.0 (the "License");
// you may not use this file except in compliance with the License.
// You may obtain a copy of the License at
//
//     http://www.apache.org/licenses/LICENSE-2.0
//
// Unless required by applicable law or agreed to in writing, software
// distributed under the License is distributed on an "AS IS" BASIS,
// WITHOUT WARRANTIES OR CONDITIONS OF ANY KIND, either express or implied.
// See the License for the specific language governing permissions and
// limitations under the License.
// =============================================================================

#ifndef HOROVOD_ADASUM_H
#define HOROVOD_ADASUM_H

#include <cstring>
#include <immintrin.h>
#include <emmintrin.h>

#include "../../common.h"
#include "../../global_state.h"


namespace horovod {
namespace common {

static bool IsPowerOfTwo(ulong x)
{
  return (x != 0) && ((x & (x - 1)) == 0);
}

// Interface for Adasum algorithm
template <typename Communicator_type>
class Adasum {
public:
  Adasum(HorovodGlobalState* global_state) {
    // Allocate buffer size equal to the fusion buffer length
    current_recv_buffer_length = global_state->parameter_manager.TensorFusionThresholdBytes();
    recv_buffer = (uint8_t*)malloc(current_recv_buffer_length);
  };

  ~Adasum() {
    if(recv_buffer != nullptr) {
      free(recv_buffer);
    }
  }
protected:
  // Temp buffer used by Adasum operations
  uint8_t* recv_buffer = nullptr;

  // Get recv buffer
  virtual uint8_t* GetRecvBuffer(int buffer_length) {
    if(buffer_length <= current_recv_buffer_length) {
      return recv_buffer;
    }
    recv_buffer = (uint8_t*)realloc(recv_buffer, buffer_length);
    current_recv_buffer_length = buffer_length;
    return recv_buffer;
  } 

  // Communication primitives required for Adasum algorithm
  virtual void PointToPointSendRecv(void* input_data_buffer,
                                    int64_t input_buffer_length,
                                    void* output_data_buffer,
                                    int64_t output_buffer_length,
                                    DataType horovod_datatype,
                                    int dst_src_rank,
                                    int tag,
                                    Communicator_type communicator,
                                    HorovodGlobalState* global_state) = 0;

  virtual int GetLocalRankWithComm(Communicator_type communicator) = 0;

  virtual int GetSizeWithComm(Communicator_type communicator) = 0;

  int GetPerElementSize(TensorTableEntry entry) {
   return GetPerElementSize(entry.tensor->dtype());
  }

  int GetPerElementSize(DataType horovod_datatype) {
    switch(horovod_datatype) {
        case DataType::HOROVOD_FLOAT16:
          return 2;
        case DataType::HOROVOD_FLOAT32:
          return 4;
        case DataType::HOROVOD_FLOAT64:
          return 8;
        default:
          throw std::logic_error("Unsupported data type.");
    }
  }

  virtual void DispatchComputeDotAndNormSqrds(const void* __restrict__  a,
                                              const void* __restrict__ b,
                                              DataType horovod_datatype,
                                              int count,
                                              double& dotProduct,
                                              double& anormsq,
                                              double& bnormsq,
                                              int layerid) {
    if (horovod_datatype == DataType::HOROVOD_FLOAT16) {
      ComputeDotAndNormSqrdsfp16((uint16_t*)a, (uint16_t*)b, count, dotProduct, anormsq, bnormsq, layerid);
    }
    else if (horovod_datatype == DataType::HOROVOD_FLOAT32) {
      ComputeDotAndNormSqrds((float*)a, (float*)b, count, dotProduct, anormsq, bnormsq, layerid);
    }
    else if (horovod_datatype == DataType::HOROVOD_FLOAT64) {
      ComputeDotAndNormSqrds((double*)a, (double*)b, count, dotProduct, anormsq, bnormsq, layerid);      
    }
    else {
        throw std::logic_error("Unsupported data type.");
    }
  }
  
  // Given two vectors compute their dot product and the squared norm for each.
  template<typename T>
  void ComputeDotAndNormSqrds(const T* __restrict__  a, const T* __restrict__ b, int count, double& dotProduct, double& anormsq, double& bnormsq, int layerid) {
      dotProduct = 0.;
      anormsq = 0.;
      bnormsq = 0.;

      for (int i = 0; i < count; i++) {
          dotProduct += a[i] * b[i];
          anormsq += a[i] * a[i];
          bnormsq += b[i] * b[i];
      }
  }
  
  virtual void DispatchScaledAdd(DataType horovod_datatype,
                                 int count,
                                 double acoeff,
                                 void* __restrict__ a,
                                 double bcoeff,
                                 void* __restrict__ b,
                                 int layerid){
    if (horovod_datatype == DataType::HOROVOD_FLOAT16) {
      ScaledAddfp16(count, acoeff, (uint16_t*)a, bcoeff, (uint16_t*)b, layerid);
    }
    else if (horovod_datatype == DataType::HOROVOD_FLOAT32) {
      ScaledAdd(count, acoeff, (float*)a, bcoeff, (float*)b, layerid);
    }
    else if (horovod_datatype == DataType::HOROVOD_FLOAT64) {
      ScaledAdd(count, acoeff, (double*)a, bcoeff, (double*)b, layerid);
    }
    else {
        throw std::logic_error("Unsupported data type.");
    }
  }
  
  // Update a vector to a linear combination of itself and another vector.
  template<typename T>
  void ScaledAdd(int n, double acoeff, T* __restrict__ a, double bcoeff, T* __restrict__ b, int layerid) {
    for (int i = 0; i < n; i++) {
        a[i] = acoeff * a[i] + bcoeff * b[i];
    }
  }
  
  // Perform Adasum allreduce using a vector-halving, distance-doubling (VHDD) approach.
  // grad_buffer: holds the data to reduce and will hold the result.
  // recv_buffer: must point to a buffer of the same size as grad_buffer.
  // horovod_datatype: the element type of grad_buffer.
  // tensor_counts: is a list of how many elements grad_buffer contains for each tensor
  //                involved in the allreduce. It should contain a 0 if this rank holds
  //                no data for the tensor (see start_level below for when this can happen).
  // start_level: set to 1 to perform all levels of the operation. When set to n>1 the
  //              first n-1 levels are skipped. This is useful when the communication inside
  //              the node is implemented using another reduce-scatter algorithm, e.g. the
  //              one in NCCL, which may be desireable on some hardware configurations. When
  //              start_level>1, tensor_counts must be set according to the slices owned by
  //              this rank.
  // communicator: the communicator to reduce with.
  // tag: a value used as the message tag for each send/recv in this algorithm. This is
  //      useful for multithreaded scenarios. Remember to also create separate
  //      reduction_comms instances when running with multiple threads.
  // reduction_comms: pointer to an array of communicators for computing dot products and
  //                  norms for Adasum. The communicators should include exactly the ranks
  //                  that this rank has either directly or indirectly communicated with
  //                  after each level of VHDD.
  template <typename T>
  void FusedAllreduce(std::vector<TensorTableEntry>& entries, 
                      T* grad_buffer,
                      T* recv_buffer,
                      DataType horovod_datatype,
                      std::vector<int>& tensor_counts,
                      int start_level,
                      Communicator_type communicator,
                      int tag,
                      Communicator_type* reduction_comms,
                      HorovodGlobalState *global_state) {
    int per_element_size = GetPerElementSize(horovod_datatype);
    int rank = GetLocalRankWithComm(communicator);
    int size = GetSizeWithComm(communicator);

    if (IsPowerOfTwo(size) == false) {
      throw std::logic_error(
          "Running Adasum with non-power-of-two ranks is not supported yet.");
    }
    std::vector<std::vector<int>> nghrCountVec;
    std::vector<double> normAndDots(tensor_counts.size()*3 * 2);

    int chunk_size = (1 << 17);
    int nearest_power_2 = 1;
    for (nearest_power_2 = 1; (nearest_power_2 << 1) <= size;
        nearest_power_2 = (nearest_power_2 << 1)) {
    }
    int remaining_non_power_2 = size - nearest_power_2;
    int level;

    int nghrCountVec_index = 0;
    int orgSize = size;
    size = nearest_power_2;

    int total_counts_sum = 0;
    for (int i = 0; i < tensor_counts.size(); i++)
      total_counts_sum += tensor_counts[i];
    int myCount = total_counts_sum;
    int comm_index;
    for (level = 1, comm_index = 0; level < size;
        level = (level << 1), comm_index++) {
      if (level < start_level) {
        continue;
      }

      int neighbor_rank = rank ^ level;
      int nghrCount = 0;
      int sendOffset = 0;
      int recvOffset = 0;
      int firstHalfMyCount = (myCount >> 1);
      int secondHalfMyCount = myCount - firstHalfMyCount;

      nghrCountVec.emplace_back();
      nghrCountVec[nghrCountVec_index].resize(tensor_counts.size());

      int myCountSoFar = 0;
      int nghrCountSoFar = 0;
      if ((rank & level) != 0) {
        myCount = secondHalfMyCount;
        nghrCount = firstHalfMyCount;
        sendOffset = 0;
        recvOffset = nghrCount;

        for (int i = 0; i < tensor_counts.size(); i++){
          if (nghrCountSoFar <= nghrCount){
            if (nghrCountSoFar+tensor_counts[i] <= nghrCount){
              nghrCountVec[nghrCountVec_index][i] = tensor_counts[i];
              tensor_counts[i] = 0;
            } else {
              nghrCountVec[nghrCountVec_index][i] = nghrCount - nghrCountSoFar; // should not be negative
              tensor_counts[i] = tensor_counts[i] - (nghrCount - nghrCountSoFar); // should not be negative
            }
          } else {
            tensor_counts[i] = tensor_counts[i];
            nghrCountVec[nghrCountVec_index][i] = 0;
          }
          nghrCountSoFar += nghrCountVec[nghrCountVec_index][i];
          myCountSoFar += tensor_counts[i];
        }
      } else {
        myCount = firstHalfMyCount;
        nghrCount = secondHalfMyCount;
        sendOffset = myCount;
        recvOffset = 0;

        for (int i = 0; i < tensor_counts.size(); i++){
          if (myCountSoFar <= myCount){
            if (myCountSoFar+tensor_counts[i] <= myCount){
              tensor_counts[i] = tensor_counts[i];
              nghrCountVec[nghrCountVec_index][i] = 0;
            } else {
              nghrCountVec[nghrCountVec_index][i] = tensor_counts[i] - (myCount - myCountSoFar); // should not be negative
              tensor_counts[i] = myCount - myCountSoFar; // should not be negative
            }
          } else {
            nghrCountVec[nghrCountVec_index][i] = tensor_counts[i];
            tensor_counts[i] = 0;
          }
          nghrCountSoFar += nghrCountVec[nghrCountVec_index][i];
          myCountSoFar += tensor_counts[i];
        }
      }

      nghrCountVec_index++;

<<<<<<< HEAD
      for (int i = 0; i < std::max(myCount, nghrCount); i += chunk_size)
        this->PointToPointSendRecv((uint8_t*)(&grad_buffer[i+sendOffset]),
                              std::min(chunk_size, nghrCount-i) * per_element_size / sizeof(uint8_t),
                              horovod_datatype,
                              neighbor_rank,
                              tag,
                              (uint8_t*)(&recv_buffer[i+recvOffset]),
                              std::min(chunk_size, myCount-i) * per_element_size / sizeof(uint8_t),
                              horovod_datatype,
                              neighbor_rank,
                              tag,
                              communicator);
=======
      this->PointToPointSendRecv((char*)(&grad_buffer[sendOffset]),
                                 nghrCount * per_element_size,
                                 (char*)(&recv_buffer[recvOffset]),
                                 myCount * per_element_size,
                                 horovod_datatype,
                                 neighbor_rank,
                                 tag,
                                 communicator,
                                 global_state);
>>>>>>> 603bcf42
      if ((rank & level) != 0) {
        grad_buffer = &grad_buffer[nghrCount];
        recv_buffer = &recv_buffer[nghrCount];
      }
      FusedPairwiseReduceWithComm(entries,
                                  (uint8_t*)grad_buffer,
                                  (uint8_t*)recv_buffer,
                                  horovod_datatype,
                                  tensor_counts,
                                  tag,
                                  reduction_comms[comm_index],
                                  (rank & level) == 0,
                                  normAndDots,
                                  global_state);
    }

    for (level = (size >> 1); level > 0; level = (level >> 1)) {
      if (level < start_level){
        continue;
      }
      int neighbor_rank = rank ^ level;

      nghrCountVec_index--;
      int nghrCount = 0;
      for (int i = 0; i < tensor_counts.size(); i++){
        nghrCount += nghrCountVec[nghrCountVec_index][i];
        tensor_counts[i] += nghrCountVec[nghrCountVec_index][i];
      }

      if ((rank & level) == 0) {
        recv_buffer = &grad_buffer[myCount];
      } else {
        recv_buffer = &grad_buffer[-nghrCount];
      }
<<<<<<< HEAD
      for (int i = 0; i < std::max(myCount, nghrCount); i += chunk_size)
        this->PointToPointSendRecv((uint8_t*)(&grad_buffer[i]),
                  std::min(chunk_size, myCount-i) * per_element_size / sizeof(uint8_t),
                  horovod_datatype,
                  neighbor_rank,
                  tag,
                  (uint8_t*)(&recv_buffer[i]),
                  std::min(chunk_size, nghrCount-i) * per_element_size / sizeof(uint8_t),
                  horovod_datatype,
                  neighbor_rank,
                  tag,
                  communicator);
=======
      this->PointToPointSendRecv(grad_buffer,
                                 myCount * per_element_size,
                                 recv_buffer,
                                 nghrCount * per_element_size,
                                 horovod_datatype,
                                 neighbor_rank,
                                 tag,
                                 communicator,
                                 global_state);
>>>>>>> 603bcf42
      if ((rank & level) != 0) {
        grad_buffer = &grad_buffer[-nghrCount];
      }
      myCount += nghrCount;
    }
    size = orgSize;
  }

  virtual void SumAllreduceWithComm(std::vector<TensorTableEntry>& entries,
                                    void* data,
                                    int num_elements,
                                    DataType horovod_datatype,
                                    Communicator_type comm,
                                    HorovodGlobalState *global_state) = 0;

  void FusedPairwiseReduceWithComm(std::vector<TensorTableEntry>& entries,
                                   uint8_t* a,
                                   uint8_t* b,
                                   DataType horovod_datatype,
                                   std::vector<int>& tensor_counts,
                                   int layerid,
                                   Communicator_type& comm,
                                   bool isLeftNeighbor,
                                   std::vector<double>& normAndDots,
                                   HorovodGlobalState *global_state) {
    int per_element_size = GetPerElementSize(horovod_datatype);
    int bytesSoFar = 0;
    for (size_t i = 0; i < tensor_counts.size(); i++){
      double dotProduct = 0.;
      double anormsq = 0.;
      double bnormsq = 0.;

      DispatchComputeDotAndNormSqrds(&a[bytesSoFar], &b[bytesSoFar], horovod_datatype, tensor_counts[i], dotProduct, anormsq, bnormsq, layerid);
      normAndDots[i*3] = dotProduct;
      if (isLeftNeighbor) {
        normAndDots[i*3+1] = anormsq;
        normAndDots[i*3+2] = bnormsq;
      } else {
        normAndDots[i*3+1] = bnormsq;
        normAndDots[i*3+2] = anormsq;
      }
      bytesSoFar += tensor_counts[i] * per_element_size;
    }

    SumAllreduceWithComm(entries, (void*)normAndDots.data(), 3*tensor_counts.size(), DataType::HOROVOD_FLOAT64, comm, global_state);

    bytesSoFar = 0;
    for (size_t i = 0; i < tensor_counts.size(); i++){
      double dotProduct = normAndDots[i*3];
      double anormsq;
      double bnormsq;
      if (isLeftNeighbor) {
        anormsq = normAndDots[i*3+1];
        bnormsq = normAndDots[i*3+2];
      } else {
        bnormsq = normAndDots[i*3+1];
        anormsq = normAndDots[i*3+2];
      }

      double acoeff = 1;
      double bcoeff = 1;
      if (anormsq >= 1e-8)
        acoeff = 1.0 - dotProduct / anormsq * 0.5;
      if (bnormsq >= 1e-8)
        bcoeff = 1.0 - dotProduct / bnormsq * 0.5;

      DispatchScaledAdd(horovod_datatype, tensor_counts[i], acoeff, &a[bytesSoFar], bcoeff, &b[bytesSoFar], layerid);
      bytesSoFar += tensor_counts[i] * per_element_size;
    }
  }

  void DispatchFusedAllreduce(std::vector<TensorTableEntry>& entries, 
                              void* grad_buffer,
                              void* recv_buffer,
                              std::vector<int>& tensor_counts,
                              int start_level,
                              Communicator_type communicator,
                              int tag,
                              Communicator_type* reduction_comms,
                              DataType data_type,
                              HorovodGlobalState *global_state) {
      switch(data_type) {
          case DataType::HOROVOD_FLOAT16:
            FusedAllreduce(entries, (uint16_t*)grad_buffer, (uint16_t*)recv_buffer, data_type, tensor_counts, start_level, communicator, tag, reduction_comms, global_state);
            break;
          case DataType::HOROVOD_FLOAT32:
            FusedAllreduce(entries, (float*)grad_buffer, (float*)recv_buffer, data_type, tensor_counts, start_level, communicator, tag, reduction_comms, global_state);
            break;
          case DataType::HOROVOD_FLOAT64:
            FusedAllreduce(entries, (double*)grad_buffer, (double*)recv_buffer, data_type, tensor_counts, start_level, communicator, tag, reduction_comms, global_state);
            break;
          default:
            throw std::logic_error("Unsupported data type");
      }
  }

  // over-write ComputeDotAndNormSqrds for float16
  inline void ComputeDotAndNormSqrdsfp16(const uint16_t* __restrict__ a, const uint16_t* __restrict__ b, int len, double& dotProduct, double& anormsq, double& bnormsq, int layerid) {
      int i;
      __m256d dotProductVec = _mm256_setzero_pd();
      __m256d anormVec = _mm256_setzero_pd();
      __m256d bnormVec = _mm256_setzero_pd();
      for (i = 0; i < len - 7; i += 8) {
          __m256 aVec = MmLoaduPh(&a[i]);
          __m256 bVec = MmLoaduPh(&b[i]);
          __m256d aBot = _mm256_cvtps_pd(_mm256_extractf128_ps(aVec, 0));
          __m256d aTop = _mm256_cvtps_pd(_mm256_extractf128_ps(aVec, 1));
          __m256d bBot = _mm256_cvtps_pd(_mm256_extractf128_ps(bVec, 0));
          __m256d bTop = _mm256_cvtps_pd(_mm256_extractf128_ps(bVec, 1));
          dotProductVec = _mm256_fmadd_pd(aBot, bBot, dotProductVec);
          dotProductVec = _mm256_fmadd_pd(aTop, bTop, dotProductVec);
          anormVec = _mm256_fmadd_pd(aBot, aBot, anormVec);
          anormVec = _mm256_fmadd_pd(aTop, aTop, anormVec);
          bnormVec = _mm256_fmadd_pd(bBot, bBot, bnormVec);
          bnormVec = _mm256_fmadd_pd(bTop, bTop, bnormVec);
      }
      if (i < len) {
          __m256 aVec = MmLoaduPhPartial(&a[i], len - i);
          __m256 bVec = MmLoaduPhPartial(&b[i], len - i);
        __m256d aBot = _mm256_cvtps_pd(_mm256_extractf128_ps(aVec, 0));
        __m256d aTop = _mm256_cvtps_pd(_mm256_extractf128_ps(aVec, 1));
        __m256d bBot = _mm256_cvtps_pd(_mm256_extractf128_ps(bVec, 0));
        __m256d bTop = _mm256_cvtps_pd(_mm256_extractf128_ps(bVec, 1));
          dotProductVec = _mm256_fmadd_pd(aBot, bBot, dotProductVec);
          dotProductVec = _mm256_fmadd_pd(aTop, bTop, dotProductVec);
          anormVec = _mm256_fmadd_pd(aBot, aBot, anormVec);
          anormVec = _mm256_fmadd_pd(aTop, aTop, anormVec);
          bnormVec = _mm256_fmadd_pd(bBot, bBot, bnormVec);
          bnormVec = _mm256_fmadd_pd(bTop, bTop, bnormVec);
      }
  
      dotProduct = Mm256ReductionPd(dotProductVec);
      anormsq = Mm256ReductionPd(anormVec);
      bnormsq = Mm256ReductionPd(bnormVec);
  }

  inline void ScaledAddfp16(int len, double acoeff, uint16_t* __restrict__ a, double bcoeff, uint16_t* __restrict__ b, int layerid) {
      int i;
      __m256 acoeffVec = _mm256_set1_ps((float)(acoeff));
      __m256 bcoeffVec = _mm256_set1_ps((float)bcoeff);
      for (i = 0; i < len - 7; i += 8) {
          __m256 aVec = MmLoaduPh(&a[i]);
          __m256 bVec = MmLoaduPh(&b[i]);
          aVec = _mm256_mul_ps(acoeffVec, aVec);
          MmStorePh(&a[i], _mm256_fmadd_ps(bcoeffVec, bVec, aVec));
      }
      if (i < len) {
          __m256 aVec = MmLoaduPhPartial(&a[i], len - i);
          __m256 bVec = MmLoaduPhPartial(&b[i], len - i);
          aVec = _mm256_mul_ps(acoeffVec, aVec);
          MmStorePhPartial(&a[i], _mm256_fmadd_ps(bcoeffVec, bVec, aVec), len - i);
      }
  }

private:
  int current_recv_buffer_length;

  // reduce 4xfloat64 into one double
  inline double Mm256ReductionPd(__m256d v) {
    __m128d vlow  = _mm256_castpd256_pd128(v);
    __m128d vhigh = _mm256_extractf128_pd(v, 1); // high 128
    vlow  = _mm_add_pd(vlow, vhigh);     // reduce down to 128
    
    __m128d high64 = _mm_unpackhi_pd(vlow, vlow);
    return  _mm_cvtsd_f64(_mm_add_sd(vlow, high64));  // reduce to scalar      
  }

  // load 8 float16s from a and return the __m256 register
  inline __m256 MmLoaduPh(const uint16_t* a) {
      __m128i r = _mm_loadu_si128((__m128i*)(a));
      return _mm256_cvtph_ps(r);
  }

  // store 8 float16 from val into a 
  inline void MmStorePh(uint16_t* a, __m256 val) {
      __m128i r = _mm256_cvtps_ph(val, 0);
      _mm_storeu_si128((__m128i*)a, r);
  }

  // load len (< 8) float16s from a, fill the rest with 0s, and return the __m256 register
  inline __m256 MmLoaduPhPartial(const uint16_t* a, int len) {
      short e[8];
      std::memset(e, 0, sizeof(e));
      std::memcpy(e, a, std::min(len, 8) * sizeof(short));
      __m128i es = _mm_set_epi16(e[7], e[6], e[5], e[4], e[3], e[2], e[1], e[0]);
      return _mm256_cvtph_ps(es);
  }

  // store the first len (< 8) float16s from val and store into a
  inline void MmStorePhPartial(uint16_t* a, __m256 val, int len) {
      __m128i r = _mm256_cvtps_ph(val, 0);
      //for (int i = 0; i < std::min(len, 8); i++) 
      //    a[i].value = _mm_extract_epi16(r, i);
      // but we cannot do this because the second argument to _mm_extract_epi16 has to be a compile time constant 
      if (0 < len) a[0] = (short)_mm_extract_epi16(r, 0);
      if (1 < len) a[1] = (short)_mm_extract_epi16(r, 1);
      if (2 < len) a[2] = (short)_mm_extract_epi16(r, 2);
      if (3 < len) a[3] = (short)_mm_extract_epi16(r, 3);
      if (4 < len) a[4] = (short)_mm_extract_epi16(r, 4);
      if (5 < len) a[5] = (short)_mm_extract_epi16(r, 5);
      if (6 < len) a[6] = (short)_mm_extract_epi16(r, 6);
      if (7 < len) a[7] = (short)_mm_extract_epi16(r, 7);
  }
};

} // namespace common
} // namespace horovod

#endif // HOROVOD_ADASUM_H<|MERGE_RESOLUTION|>--- conflicted
+++ resolved
@@ -37,29 +37,34 @@
 class Adasum {
 public:
   Adasum(HorovodGlobalState* global_state) {
-    // Allocate buffer size equal to the fusion buffer length
+    // Allocate receive buffer size equal to the fusion buffer length
     current_recv_buffer_length = global_state->parameter_manager.TensorFusionThresholdBytes();
-    recv_buffer = (uint8_t*)malloc(current_recv_buffer_length);
+    recv_buffer_ = (uint8_t*)malloc(current_recv_buffer_length);
   };
 
   ~Adasum() {
-    if(recv_buffer != nullptr) {
-      free(recv_buffer);
+    if(recv_buffer_ != nullptr) {
+      free(recv_buffer_);
     }
   }
 protected:
   // Temp buffer used by Adasum operations
-  uint8_t* recv_buffer = nullptr;
+  uint8_t* recv_buffer_ = nullptr;
 
   // Get recv buffer
   virtual uint8_t* GetRecvBuffer(int buffer_length) {
-    if(buffer_length <= current_recv_buffer_length) {
-      return recv_buffer;
-    }
-    recv_buffer = (uint8_t*)realloc(recv_buffer, buffer_length);
-    current_recv_buffer_length = buffer_length;
-    return recv_buffer;
+    return CheckBufferAndReallocate(recv_buffer_, buffer_length, current_recv_buffer_length);
   } 
+  
+  // Check buffer length and re-allocate if necessary
+  virtual uint8_t* CheckBufferAndReallocate(uint8_t* buffer, int buffer_length, int &current_length) {
+    if(buffer_length <= current_length) {
+      return buffer;
+    }
+    buffer = (uint8_t*)realloc(buffer, buffer_length);
+    current_length = buffer_length;
+    return buffer;
+  }
 
   // Communication primitives required for Adasum algorithm
   virtual void PointToPointSendRecv(void* input_data_buffer,
@@ -284,20 +289,6 @@
 
       nghrCountVec_index++;
 
-<<<<<<< HEAD
-      for (int i = 0; i < std::max(myCount, nghrCount); i += chunk_size)
-        this->PointToPointSendRecv((uint8_t*)(&grad_buffer[i+sendOffset]),
-                              std::min(chunk_size, nghrCount-i) * per_element_size / sizeof(uint8_t),
-                              horovod_datatype,
-                              neighbor_rank,
-                              tag,
-                              (uint8_t*)(&recv_buffer[i+recvOffset]),
-                              std::min(chunk_size, myCount-i) * per_element_size / sizeof(uint8_t),
-                              horovod_datatype,
-                              neighbor_rank,
-                              tag,
-                              communicator);
-=======
       this->PointToPointSendRecv((char*)(&grad_buffer[sendOffset]),
                                  nghrCount * per_element_size,
                                  (char*)(&recv_buffer[recvOffset]),
@@ -307,7 +298,6 @@
                                  tag,
                                  communicator,
                                  global_state);
->>>>>>> 603bcf42
       if ((rank & level) != 0) {
         grad_buffer = &grad_buffer[nghrCount];
         recv_buffer = &recv_buffer[nghrCount];
@@ -342,20 +332,6 @@
       } else {
         recv_buffer = &grad_buffer[-nghrCount];
       }
-<<<<<<< HEAD
-      for (int i = 0; i < std::max(myCount, nghrCount); i += chunk_size)
-        this->PointToPointSendRecv((uint8_t*)(&grad_buffer[i]),
-                  std::min(chunk_size, myCount-i) * per_element_size / sizeof(uint8_t),
-                  horovod_datatype,
-                  neighbor_rank,
-                  tag,
-                  (uint8_t*)(&recv_buffer[i]),
-                  std::min(chunk_size, nghrCount-i) * per_element_size / sizeof(uint8_t),
-                  horovod_datatype,
-                  neighbor_rank,
-                  tag,
-                  communicator);
-=======
       this->PointToPointSendRecv(grad_buffer,
                                  myCount * per_element_size,
                                  recv_buffer,
@@ -365,7 +341,6 @@
                                  tag,
                                  communicator,
                                  global_state);
->>>>>>> 603bcf42
       if ((rank & level) != 0) {
         grad_buffer = &grad_buffer[-nghrCount];
       }
@@ -521,6 +496,7 @@
   }
 
 private:
+  // Keep track of current recv buffer length
   int current_recv_buffer_length;
 
   // reduce 4xfloat64 into one double
